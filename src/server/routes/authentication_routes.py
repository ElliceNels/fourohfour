--- conflicted
+++ resolved
@@ -1,12 +1,8 @@
 from flask import Blueprint, jsonify, request
-<<<<<<< HEAD
-from server.utils import auth, jwt
+from src.server.utils import auth, jwt
 import logging
 
 logger = logging.getLogger(__name__)
-=======
-from src.server.utils import auth, jwt
->>>>>>> f3bec572
 
 authentication_routes = Blueprint('authentication_routes', __name__)
 
