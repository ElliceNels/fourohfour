--- conflicted
+++ resolved
@@ -5,12 +5,8 @@
 from src.server.utils.jwt import generate_token, get_user_id_from_token, get_current_token
 import logging
 
-<<<<<<< HEAD
-=======
-
 logger = logging.getLogger(__name__)
 
->>>>>>> 2ff02b06
 def login(username: str, hash_password: bytes) -> dict:
     """Login route to authenticate users.
 
@@ -64,18 +60,18 @@
         logger.warning("Sign up failed: Missing required fields")
         return jsonify({"error": "Missing required fields"}), 400
     
-<<<<<<< HEAD
-    
     with get_session() as db:
 
         # Cond 1: The username already exists
         existing_user = db.query(Users).filter_by(username=username).first()
         if existing_user:
+            logger.warning(f"Sign up failed for user {username}: Username already exists")
             return jsonify({"error": "Username already exists"}), 409
         
         # Cond 2: The public key already exists -> should be unique
         existing_public_key = db.query(Users).filter_by(public_key=public_key).first()
         if existing_public_key:
+            logger.warning(f"Sign up failed for user {username}: Public key already exists")
             return jsonify({"error": "Public key already exists"}), 409
         
         # Create a new user
@@ -90,38 +86,7 @@
 
         db.add(new_user)
         db.commit()
-=======
-    db = get_session()
-
-    # Cond 1: The username already exists
-    existing_user = db.query(Users).filter_by(username=username).first()
-    if existing_user:
-        db.close()
-        logger.warning(f"Sign up failed for user {username}: Username already exists")
-        return jsonify({"error": "Username already exists"}), 409
-    
-    # Cond 2: The public key already exists -> should be unique
-    existing_public_key = db.query(Users).filter_by(public_key=public_key).first()
-    if existing_public_key:
-        db.close()
-        logger.warning(f"Sign up failed for user {username}: Public key already exists")
-        return jsonify({"error": "Public key already exists"}), 409
-    
-    # Create a new user
-    new_user = Users(
-        username=username,
-        password=password,
-        public_key=public_key,
-        salt=salt,
-        created_at=datetime.now(),
-        updated_at=datetime.now()
-    )
-
-    db.add(new_user)
-    db.commit()
-    db.close()
     logger.info(f"User {username} signed up successfully")
->>>>>>> 2ff02b06
 
     access_token, refresh_token = generate_token(new_user.id)
     return jsonify({
@@ -148,44 +113,23 @@
     if error:
         return error
 
-<<<<<<< HEAD
     with get_session() as db:
         user: Users = db.query(Users).filter_by(id=user_id).first()
         
         if not user:
+            logger.warning(f"Change password failed for user {user_id}: User not found")
             return jsonify({"error": "User not found"}), 404
         
         # Cond 1: The new password is the same as the current one
         if user.password == new_password:
+            logger.warning(f"Change password failed for user {user_id}: New password is the same as the current one")
             return jsonify({"error": "New password is the same as the current one"}), 400
         
         # Update the password
         user.password = new_password
         user.updated_at = datetime.now()
         db.commit()
-=======
-    db = get_session()
-    user: Users = db.query(Users).filter_by(id=user_id).first()
-    
-    if not user:
-        db.close()
-        logger.warning(f"Change password failed for user {user_id}: User not found")
-        return jsonify({"error": "User not found"}), 404
-    
-    # Cond 1: The new password is the same as the current one
-    if user.password == new_password:
-        db.close()
-        logger.warning(f"Change password failed for user {user_id}: New password is the same as the current one")
-        return jsonify({"error": "New password is the same as the current one"}), 400
-    
-    # Update the password
-    user.password = new_password
-    user.updated_at = datetime.now()
-    db.commit()
-    db.close()
-
-    logger.info(f"User {user_id} changed password successfully")
->>>>>>> 2ff02b06
+        logger.info(f"User {user_id} changed password successfully")
     return jsonify({"message": "Password updated successfully"}), 200
 
 def delete_account(username: str) -> dict:
@@ -202,32 +146,17 @@
         logger.warning("Delete account failed: Missing required fields")
         return jsonify({"error": "Missing required fields"}), 400
     
-<<<<<<< HEAD
     with get_session() as db:
         user: Users = db.query(Users).filter_by(username=username).first()
         
         if not user:
+            logger.warning(f"Delete account failed for user {username}: User not found")
             return jsonify({"error": "User not found"}), 404
         
         # Delete the user
         db.delete(user)
         db.commit()
-=======
-    db = get_session()
-    user: Users = db.query(Users).filter_by(username=username).first()
-    
-    if not user:
-        db.close()
-        logger.warning(f"Delete account failed for user {username}: User not found")
-        return jsonify({"error": "User not found"}), 404
-    
-    # Delete the user
-    db.delete(user)
-    db.commit()
-    db.close()
-
     logger.info(f"User {username} deleted account successfully")
->>>>>>> 2ff02b06
     return jsonify({"message": "Account deleted successfully"}), 200
 
 
@@ -250,54 +179,29 @@
     if error:
         return error
 
-<<<<<<< HEAD
     with get_session() as db:
         user: Users = db.query(Users).filter_by(id=user_id).first()
         if not user:
+            logger.warning(f"Change username failed for user {user_id}: User not found")      
             return jsonify({"error": "User not found"}), 404
         
         # Cond 1: The new username already exists
         existing_user = db.query(Users).filter_by(username=new_username).first()
         if existing_user:
+            logger.warning(f"Change username failed for user {user_id}: Username already exists")
             return jsonify({"error": "Username already exists"}), 409
         
         # Cond 2: Username is the same as the current one
         if user.username == new_username:
+            logger.warning(f"Change username failed for user {user_id}: New username is the same as the current one")
             return jsonify({"error": "New username is the same as the current one"}), 400
         
         # Update the username
         user.username = new_username
         user.updated_at = datetime.now()
         db.commit()
-=======
-    db = get_session()
-    user: Users = db.query(Users).filter_by(id=user_id).first()
-    if not user:
-        db.close()
-        logger.warning(f"Change username failed for user {user_id}: User not found")
-        return jsonify({"error": "User not found"}), 404
-    
-    # Cond 1: The new username already exists
-    existing_user = db.query(Users).filter_by(username=new_username).first()
-    if existing_user:
-        db.close()
-        logger.warning(f"Change username failed for user {user_id}: Username already exists")
-        return jsonify({"error": "Username already exists"}), 409
-    
-    # Cond 2: Username is the same as the current one
-    if user.username == new_username:
-        db.close()
-        logger.warning(f"Change username failed for user {user_id}: New username is the same as the current one")
-        return jsonify({"error": "New username is the same as the current one"}), 400
-    
-    # Update the username
-    user.username = new_username
-    user.updated_at = datetime.now()
-    db.commit()
-    db.close()
-
     logger.info(f"User {user_id} changed username successfully")
->>>>>>> 2ff02b06
+
     return jsonify({"message": "Username updated successfully"}), 200
 
 def get_current_user(token: str) -> dict:
