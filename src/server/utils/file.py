--- conflicted
+++ resolved
@@ -20,7 +20,6 @@
     Returns:
         dict: Response containing success message and file ID or error message
     """
-<<<<<<< HEAD
     with get_session() as db:
         try:
             # Create database entry
@@ -43,6 +42,7 @@
             db.add(file_metadata)
             
             db.commit()
+            logger.info(f"File {file.filename} uploaded successfully by user {user_id}")
             return jsonify({
                 'message': 'File uploaded successfully',
                 'file_id': new_file.id
@@ -50,43 +50,8 @@
 
         except Exception as e:
             db.rollback()
+            logger.error(f"Error uploading file {file.filename}: {str(e)}")
             return jsonify({'error': str(e)}), 500
-=======
-    db = get_session()
-    try:
-        # Create database entry
-        new_file = Files(
-            owner_id=user_id,
-            name=file.filename,
-            path=file_path,
-            uploaded_at=datetime.now(UTC)
-        )
-        db.add(new_file)
-        db.flush()
-        
-        # Create metadata entry
-        file_metadata = FileMetadata(
-            file_id=new_file.id,
-            size=metadata['size'],
-            format=metadata['format'],
-            last_updated_at=datetime.now(UTC)
-        )
-        db.add(file_metadata)
-        
-        db.commit()
-        logger.info(f"File {file.filename} uploaded successfully by user {user_id}")
-        return jsonify({
-            'message': 'File uploaded successfully',
-            'file_id': new_file.id
-        }), 201
-
-    except Exception as e:
-        db.rollback()
-        logger.error(f"Error uploading file {file.filename}: {str(e)}")
-        return jsonify({'error': str(e)}), 500
-    finally:
-        db.close()
->>>>>>> 2ff02b06
 
 def get_user_files(user_id: int) -> dict:
     """Get all files accessible to a user (owned and shared).
@@ -150,11 +115,11 @@
         dict: Response containing file data and sharing keys if user is owner
     """
     try:
-<<<<<<< HEAD
         with get_session() as db:
             # Find the file
             file = db.query(Files).get(file_id)
             if not file:
+                logger.warning(f"File {file_id} not found for user {user_id}")
                 return jsonify({'error': 'File not found'}), 404
 
             # Check if user has access
@@ -164,6 +129,7 @@
                     user_id=user_id
                 ).first()
                 if not permission:
+                    logger.warning(f"User {user_id} not authorized to access file {file_id}")
                     return jsonify({'error': 'Not authorized to access this file'}), 403
 
             # Read the encrypted file
@@ -171,6 +137,7 @@
                 with open(file.path, 'rb') as f:
                     encrypted_file = f.read()
             except Exception as e:
+                logger.error(f"Error reading file {file.path}: {str(e)}")
                 return jsonify({'error': 'Error reading file'}), 500
 
             response_data = {
@@ -183,45 +150,7 @@
                 response_data['encrypted_keys'] = {
                     perm.user_id: perm.encryption_key for perm in permissions
                 }
-
-=======
-        # Find the file
-        file = db.query(Files).get(file_id)
-        if not file:
-            logger.warning(f"File {file_id} not found for user {user_id}")
-            return jsonify({'error': 'File not found'}), 404
-
-        # Check if user has access
-        if file.owner_id != user_id:
-            permission = db.query(FilePermissions).filter_by(
-                file_id=file_id,
-                user_id=user_id
-            ).first()
-            if not permission:
-                logger.warning(f"User {user_id} not authorized to access file {file_id}")
-                return jsonify({'error': 'Not authorized to access this file'}), 403
-
-        # Read the encrypted file
-        try:
-            with open(file.path, 'rb') as f:
-                encrypted_file = f.read()
-        except Exception as e:
-            logger.error(f"Error reading file {file.path}: {str(e)}")
-            return jsonify({'error': 'Error reading file'}), 500
-
-        response_data = {
-            'encrypted_file': base64.b64encode(encrypted_file).decode('utf-8')
-        }
-
-        # If user is owner, include all sharing keys
-        if file.owner_id == user_id:
-            permissions = db.query(FilePermissions).filter_by(file_id=file_id).all()
-            response_data['encrypted_keys'] = {
-                perm.user_id: perm.encryption_key for perm in permissions
-            }
-
-        logger.info(f"User {user_id} retrieved file {file_id} successfully")
->>>>>>> 2ff02b06
+            logger.info(f"User {user_id} retrieved file {file_id} successfully")
         return jsonify(response_data)
 
     except Exception as e:
@@ -238,64 +167,33 @@
     Returns:
         dict: Response containing success message or error
     """
-<<<<<<< HEAD
     with get_session() as db:
         try:
             # Find the file
             file = db.query(Files).get(file_id)
             if not file:
+                logger.warning(f"File {file_id} not found for user {user_id}")
                 return jsonify({'error': 'File not found'}), 404
 
             # Verify ownership
             if file.owner_id != user_id:
+                logger.warning(f"User {user_id} not authorized to delete file {file_id}")
                 return jsonify({'error': 'Not authorized to delete this file'}), 403
 
             # Delete the file from disk
             try:
                 os.remove(file.path)
             except Exception as e:
+                logger.error(f"Error deleting file {file.path}: {str(e)}")
                 return jsonify({'error': 'Error deleting file from disk'}), 500
 
             # Delete from database
             db.delete(file)
             db.commit()
-
+            logger.info(f"User {user_id} deleted file {file_id} successfully")
             return jsonify({'message': 'File deleted successfully'})
 
         except Exception as e:
             db.rollback()
-            return jsonify({'error': str(e)}), 500
-=======
-    db = get_session()
-    try:
-        # Find the file
-        file = db.query(Files).get(file_id)
-        if not file:
-            logger.warning(f"File {file_id} not found for user {user_id}")
-            return jsonify({'error': 'File not found'}), 404
-
-        # Verify ownership
-        if file.owner_id != user_id:
-            logger.warning(f"User {user_id} not authorized to delete file {file_id}")
-            return jsonify({'error': 'Not authorized to delete this file'}), 403
-
-        # Delete the file from disk
-        try:
-            os.remove(file.path)
-        except Exception as e:
-            logger.error(f"Error deleting file {file.path}: {str(e)}")
-            return jsonify({'error': 'Error deleting file from disk'}), 500
-
-        # Delete from database
-        db.delete(file)
-        db.commit()
-        logger.info(f"User {user_id} deleted file {file_id} successfully")
-        return jsonify({'message': 'File deleted successfully'})
-
-    except Exception as e:
-        db.rollback()
-        logger.error(f"Error deleting file {file_id} for user {user_id}: {str(e)}")
-        return jsonify({'error': str(e)}), 500
-    finally:
-        db.close()
->>>>>>> 2ff02b06
+            logger.error(f"Error deleting file {file_id} for user {user_id}: {str(e)}")
+            return jsonify({'error': str(e)}), 500