--- conflicted
+++ resolved
@@ -37,12 +37,6 @@
         
         // Helper methods for key storage
         bool validateKeyPairs(const QVector<QByteArray>& publicKeys, const QVector<QByteArray>& privateKeys);
-<<<<<<< HEAD
-        bool updateJsonWithPrekeys(const QByteArray &jsonData, 
-                                  const QVector<QByteArray>& publicKeys, 
-                                  const QVector<QByteArray>& privateKeys,
-                                  QByteArray &updatedJsonData);
-=======
         SecureVector getMasterKey();
         QString buildKeyStorageFilePath();
         bool readAndDecryptKeyStorage(const QString &filepath, 
@@ -56,7 +50,6 @@
         bool encryptAndSaveKeyStorage(const QString &filepath, 
                                      const QByteArray &jsonData, 
                                      const SecureVector &masterKey);
->>>>>>> 11ff974b
 };
 
 #endif // FILE_SHARING_UTILS_H