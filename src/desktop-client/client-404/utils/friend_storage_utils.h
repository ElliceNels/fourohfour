--- conflicted
+++ resolved
@@ -8,14 +8,12 @@
 class FriendStorageUtils {
 public:
     static bool saveFriendPairToJSON(const QString& username, const QString& publicKey, QWidget* parent = nullptr);
-<<<<<<< HEAD
     static QString getUserPublicKey(const QString& username, QWidget* parent = nullptr);
-=======
+    
 private:
     static QString buildFriendStorageFilePath(const QString& username);
     static QJsonObject readFriendsJson(const QString& username, QWidget* parent = nullptr);
     static bool writeFriendsJson(const QString& username, const QJsonObject& friendsData, QWidget* parent = nullptr);
->>>>>>> 6768a5f9
 };
 
 #endif // FRIEND_STORAGE_UTILS_H