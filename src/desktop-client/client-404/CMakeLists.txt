cmake_minimum_required(VERSION 3.5)

project(client-404 VERSION 0.1 LANGUAGES CXX)

set(CMAKE_AUTOUIC ON)
set(CMAKE_AUTOMOC ON)
set(CMAKE_AUTORCC ON)

set(CMAKE_CXX_STANDARD 17)
set(CMAKE_CXX_STANDARD_REQUIRED ON)

# Add Network to the required components
find_package(QT NAMES Qt6 Qt5 REQUIRED COMPONENTS Widgets Network)
find_package(Qt${QT_VERSION_MAJOR} REQUIRED COMPONENTS Widgets Network)

set(PROJECT_SOURCES
    main.cpp
    mainwindow.cpp
    mainwindow.h
    mainwindow.ui
    password_utils.cpp
    password_utils.h
    registerpage.cpp
    registerpage.h
    registerpage.ui
    key_utils.cpp
    key_utils.h
    loginpage.cpp
    loginpage.h
    loginpage.ui
)

if(${QT_VERSION_MAJOR} GREATER_EQUAL 6)
    qt_add_executable(client-404
        MANUAL_FINALIZATION
        ${PROJECT_SOURCES}
        password_utils.h
        password_utils.h
        password_utils.cpp
        resource.qrc
        registerpage.ui
        registerpage.ui
        key_utils.h
        key_utils.cpp
        titlepage.h
        titlepage.cpp
        titlepage.ui
        pages.h
<<<<<<< HEAD
        uploadfilepage.h uploadfilepage.cpp uploadfilepage.ui
        constants.h
=======
        encryptionhelper.h
        encryptionhelper.cpp

>>>>>>> 01841025
    )
else()
    if(ANDROID)
        add_library(client-404 SHARED
            ${PROJECT_SOURCES}
        )
    else()
        add_executable(client-404
            ${PROJECT_SOURCES}
        )
    endif()
endif()

target_include_directories(client-404 PRIVATE "../include")
target_link_directories(client-404 PRIVATE "../lib")
target_link_libraries(client-404 PRIVATE sodium)

# Link both Widgets and Network modules
target_link_libraries(client-404 PRIVATE Qt${QT_VERSION_MAJOR}::Widgets Qt${QT_VERSION_MAJOR}::Network)

# Qt for iOS sets MACOSX_BUNDLE_GUI_IDENTIFIER automatically since Qt 6.1.
# If you are developing for iOS or macOS you should consider setting an
# explicit, fixed bundle identifier manually though.
if(${QT_VERSION} VERSION_LESS 6.1.0)
  set(BUNDLE_ID_OPTION MACOSX_BUNDLE_GUI_IDENTIFIER com.example.client-404)
endif()
set_target_properties(client-404 PROPERTIES
    ${BUNDLE_ID_OPTION}
    MACOSX_BUNDLE_BUNDLE_VERSION ${PROJECT_VERSION}
    MACOSX_BUNDLE_SHORT_VERSION_STRING ${PROJECT_VERSION_MAJOR}.${PROJECT_VERSION_MINOR}
    MACOSX_BUNDLE TRUE
    WIN32_EXECUTABLE TRUE
)

include(GNUInstallDirs)
install(TARGETS client-404
    BUNDLE DESTINATION .
    LIBRARY DESTINATION ${CMAKE_INSTALL_LIBDIR}
    RUNTIME DESTINATION ${CMAKE_INSTALL_BINDIR}
)

if(QT_VERSION_MAJOR EQUAL 6)
    qt_finalize_executable(client-404)
endif()<|MERGE_RESOLUTION|>--- conflicted
+++ resolved
@@ -46,14 +46,12 @@
         titlepage.cpp
         titlepage.ui
         pages.h
-<<<<<<< HEAD
-        uploadfilepage.h uploadfilepage.cpp uploadfilepage.ui
+        uploadfilepage.h 
+        uploadfilepage.cpp 
+        uploadfilepage.ui
         constants.h
-=======
         encryptionhelper.h
         encryptionhelper.cpp
-
->>>>>>> 01841025
     )
 else()
     if(ANDROID)
