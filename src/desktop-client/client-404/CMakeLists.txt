cmake_minimum_required(VERSION 3.5)

project(client-404 VERSION 0.1 LANGUAGES CXX)

set(CMAKE_AUTOUIC ON)
set(CMAKE_AUTOMOC ON)
set(CMAKE_AUTORCC ON)

set(CMAKE_CXX_STANDARD 17)
set(CMAKE_CXX_STANDARD_REQUIRED ON)

# Add Network to the required components
find_package(QT NAMES Qt6 Qt5 REQUIRED COMPONENTS Widgets Network)
find_package(Qt${QT_VERSION_MAJOR} REQUIRED COMPONENTS Widgets Network)

set(PROJECT_SOURCES
    main.cpp
    mainwindow.cpp
    mainwindow.h
    mainwindow.ui
    password_utils.cpp
    password_utils.h
    registerpage.cpp
    registerpage.h
    registerpage.ui
    key_utils.cpp
    key_utils.h
    loginpage.cpp
    loginpage.h
    loginpage.ui
)

if(${QT_VERSION_MAJOR} GREATER_EQUAL 6)
    qt_add_executable(client-404
        MANUAL_FINALIZATION
        ${PROJECT_SOURCES}
        password_utils.h
        password_utils.h
        password_utils.cpp
        resource.qrc
        registerpage.ui
        registerpage.ui
        key_utils.h
        key_utils.cpp
        titlepage.h
        titlepage.cpp
        titlepage.ui
        pages.h
<<<<<<< HEAD
        verifypage.h verifypage.cpp verifypage.ui

=======
        uploadfilepage.h 
        uploadfilepage.cpp 
        uploadfilepage.ui
        constants.h
        encryptionhelper.h
        encryptionhelper.cpp
>>>>>>> fc032405
    )
else()
    if(ANDROID)
        add_library(client-404 SHARED
            ${PROJECT_SOURCES}
        )
    else()
        add_executable(client-404
            ${PROJECT_SOURCES}
        )
    endif()
endif()

target_include_directories(client-404 PRIVATE "../include")
target_link_directories(client-404 PRIVATE "../lib")
target_link_libraries(client-404 PRIVATE sodium)

# Link both Widgets and Network modules
target_link_libraries(client-404 PRIVATE Qt${QT_VERSION_MAJOR}::Widgets Qt${QT_VERSION_MAJOR}::Network)

# Qt for iOS sets MACOSX_BUNDLE_GUI_IDENTIFIER automatically since Qt 6.1.
# If you are developing for iOS or macOS you should consider setting an
# explicit, fixed bundle identifier manually though.
if(${QT_VERSION} VERSION_LESS 6.1.0)
  set(BUNDLE_ID_OPTION MACOSX_BUNDLE_GUI_IDENTIFIER com.example.client-404)
endif()
set_target_properties(client-404 PROPERTIES
    ${BUNDLE_ID_OPTION}
    MACOSX_BUNDLE_BUNDLE_VERSION ${PROJECT_VERSION}
    MACOSX_BUNDLE_SHORT_VERSION_STRING ${PROJECT_VERSION_MAJOR}.${PROJECT_VERSION_MINOR}
    MACOSX_BUNDLE TRUE
    WIN32_EXECUTABLE TRUE
)

include(GNUInstallDirs)
install(TARGETS client-404
    BUNDLE DESTINATION .
    LIBRARY DESTINATION ${CMAKE_INSTALL_LIBDIR}
    RUNTIME DESTINATION ${CMAKE_INSTALL_BINDIR}
)

if(QT_VERSION_MAJOR EQUAL 6)
    qt_finalize_executable(client-404)
endif()<|MERGE_RESOLUTION|>--- conflicted
+++ resolved
@@ -46,17 +46,16 @@
         titlepage.cpp
         titlepage.ui
         pages.h
-<<<<<<< HEAD
-        verifypage.h verifypage.cpp verifypage.ui
-
-=======
+        verifypage.h 
+        verifypage.cpp 
+        verifypage.ui
         uploadfilepage.h 
         uploadfilepage.cpp 
         uploadfilepage.ui
         constants.h
         encryptionhelper.h
         encryptionhelper.cpp
->>>>>>> fc032405
+
     )
 else()
     if(ANDROID)
