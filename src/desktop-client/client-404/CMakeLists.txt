cmake_minimum_required(VERSION 3.5)

project(client-404 VERSION 0.1 LANGUAGES CXX)

set(CMAKE_AUTOUIC ON)
set(CMAKE_AUTOMOC ON)
set(CMAKE_AUTORCC ON)

set(CMAKE_CXX_STANDARD 17)
set(CMAKE_CXX_STANDARD_REQUIRED ON)

# Add Network and Test to the required components
find_package(QT NAMES Qt6 Qt5 REQUIRED COMPONENTS Widgets Network Test)
find_package(Qt${QT_VERSION_MAJOR} REQUIRED COMPONENTS Widgets Network Test)

# Set libsodium paths to local directories
set(SODIUM_INCLUDE_DIR "${CMAKE_SOURCE_DIR}/../include")
set(SODIUM_LIBRARY "${CMAKE_SOURCE_DIR}/../lib/libsodium.dll.a")

# Set libcurl paths to local directories
set(CURL_INCLUDE_DIR "${CMAKE_SOURCE_DIR}/../include")
set(CURL_LIBRARY "${CMAKE_SOURCE_DIR}/../lib/libcurl.dll.a")

# Set source files by category
set(UI_SOURCES
    ui/mainwindow.cpp
    ui/mainwindow.h
    ui/mainwindow.ui
    ui/registerpage.cpp
    ui/registerpage.h
    ui/registerpage.ui
    ui/loginpage.cpp
    ui/loginpage.h
    ui/loginpage.ui
    ui/titlepage.h
    ui/titlepage.cpp
    ui/titlepage.ui
    ui/verifypage.h
    ui/verifypage.cpp
    ui/verifypage.ui
    ui/uploadfilepage.h
    ui/uploadfilepage.cpp
    ui/uploadfilepage.ui
    ui/mainmenu.h
    ui/mainmenu.cpp
    ui/mainmenu.ui
    ui/fileitemwidget.h
    ui/fileitemwidget.cpp
    ui/frienditemwidget.h
    ui/frienditemwidget.cpp
    ui/viewfilespage.h
    ui/viewfilespage.cpp
    ui/viewfilespage.ui
    ui/basepage.h
    ui/basepage.cpp
    ui/resetpasswordpage.ui
    ui/resetpasswordpage.h
    ui/resetpasswordpage.cpp
)

set(CRYPTO_SOURCES
    crypto/key_utils.cpp
    crypto/key_utils.h
    crypto/encryptionhelper.h
    crypto/encryptionhelper.cpp
)

set(UTILS_SOURCES
    utils/password_utils.cpp
    utils/password_utils.h
    utils/securevector.h
    utils/securevector.cpp
    utils/securebufferutils.h
    utils/request_utils.h
    utils/request_utils.cpp
    utils/custom_deleter.h
    utils/json_sanitizer.h
    utils/json_sanitizer.cpp
    utils/file_sharing_utils.h
    utils/file_sharing_utils.cpp
    utils/friend_storage_utils.h
    utils/friend_storage_utils.cpp
<<<<<<< HEAD
    utils/file_crypto_utils.h
    utils/file_crypto_utils.cpp
=======
    utils/widget_utils.h
    utils/widget_utils.cpp
>>>>>>> 1ce105a2
)

set(CORE_SOURCES
    core/loginsessionmanager.h
    core/loginsessionmanager.cpp
)

set(PROJECT_SOURCES
    main.cpp
    pages.h
    constants.h
    ${UI_SOURCES}
    ${CRYPTO_SOURCES}
    ${UTILS_SOURCES}
    ${CORE_SOURCES}
)

# Main application target
if(${QT_VERSION_MAJOR} GREATER_EQUAL 6)
    qt_add_executable(client-404
        MANUAL_FINALIZATION
        ${PROJECT_SOURCES}
        resource.qrc
    )
else()
    if(ANDROID)
        add_library(client-404 SHARED
            ${PROJECT_SOURCES}
        )
    else()
        add_executable(client-404
            ${PROJECT_SOURCES}
        )
    endif()
endif()

# Test source files
set(TEST_SOURCES
    tests/tst_key_utils.cpp
    tests/tst_key_utils.h
)

# Test target
add_executable(tst_key_utils
    ${TEST_SOURCES}
    crypto/key_utils.cpp
    crypto/key_utils.h
    utils/securevector.h
    utils/securevector.cpp
    utils/securebufferutils.h
    utils/request_utils.h
    utils/request_utils.cpp
    crypto/encryptionhelper.h
    crypto/encryptionhelper.cpp
    core/loginsessionmanager.h
    core/loginsessionmanager.cpp
    utils/json_sanitizer.h
    utils/json_sanitizer.cpp
)

# Include directories for the whole project
include_directories(
    ${CMAKE_SOURCE_DIR}
    ${CMAKE_SOURCE_DIR}/ui
    ${CMAKE_SOURCE_DIR}/crypto
    ${CMAKE_SOURCE_DIR}/utils
    ${CMAKE_SOURCE_DIR}/core
    ${SODIUM_INCLUDE_DIR}  # Add libsodium include directory globally
    ${CURL_INCLUDE_DIR} #Add libcurrl include directory globally
    "${CMAKE_SOURCE_DIR}/../include"  # Also add this explicit path
)

# Add preprocessor definitions to prevent Windows byte conflicts
add_definitions(
    -DWIN32_LEAN_AND_MEAN
    -DNOMINMAX
    -DNO_MIN_MAX
    -DNOCRYPT
    -D_CRT_SECURE_NO_WARNINGS
    -DNOGDI
)

# Link libraries for main application
target_link_libraries(client-404 PRIVATE
    Qt${QT_VERSION_MAJOR}::Widgets
    Qt${QT_VERSION_MAJOR}::Network
    ${SODIUM_LIBRARY}
    ${CURL_LIBRARY}
)

# Link libraries for test target
target_link_libraries(tst_key_utils PRIVATE
    Qt${QT_VERSION_MAJOR}::Core
    Qt${QT_VERSION_MAJOR}::Test
    Qt${QT_VERSION_MAJOR}::Widgets
    ${SODIUM_LIBRARY}
    ${CURL_LIBRARY}
)

# Create source groups for IDE organization
source_group("UI" FILES ${UI_SOURCES})
source_group("Crypto" FILES ${CRYPTO_SOURCES})
source_group("Utils" FILES ${UTILS_SOURCES})
source_group("Core" FILES ${CORE_SOURCES})
source_group("Tests" FILES ${TEST_SOURCES})

# Enable testing
enable_testing()
add_test(NAME key_utils_test COMMAND tst_key_utils)

# Qt for iOS sets MACOSX_BUNDLE_GUI_IDENTIFIER automatically since Qt 6.1.
if(${QT_VERSION} VERSION_LESS 6.1.0)
  set(BUNDLE_ID_OPTION MACOSX_BUNDLE_GUI_IDENTIFIER com.example.client-404)
endif()

set_target_properties(client-404 PROPERTIES
    ${BUNDLE_ID_OPTION}
    MACOSX_BUNDLE_BUNDLE_VERSION ${PROJECT_VERSION}
    MACOSX_BUNDLE_SHORT_VERSION_STRING ${PROJECT_VERSION_MAJOR}.${PROJECT_VERSION_MINOR}
    MACOSX_BUNDLE TRUE
    WIN32_EXECUTABLE TRUE
)

include(GNUInstallDirs)
install(TARGETS client-404
    BUNDLE DESTINATION .
    LIBRARY DESTINATION ${CMAKE_INSTALL_LIBDIR}
    RUNTIME DESTINATION ${CMAKE_INSTALL_BINDIR}
)

if(QT_VERSION_MAJOR EQUAL 6)
    qt_finalize_executable(client-404)
endif()<|MERGE_RESOLUTION|>--- conflicted
+++ resolved
@@ -80,13 +80,10 @@
     utils/file_sharing_utils.cpp
     utils/friend_storage_utils.h
     utils/friend_storage_utils.cpp
-<<<<<<< HEAD
     utils/file_crypto_utils.h
     utils/file_crypto_utils.cpp
-=======
     utils/widget_utils.h
     utils/widget_utils.cpp
->>>>>>> 1ce105a2
 )
 
 set(CORE_SOURCES
