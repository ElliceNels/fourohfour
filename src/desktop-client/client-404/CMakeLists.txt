cmake_minimum_required(VERSION 3.5)

project(client-404 VERSION 0.1 LANGUAGES CXX)

set(CMAKE_AUTOUIC ON)
set(CMAKE_AUTOMOC ON)
set(CMAKE_AUTORCC ON)

set(CMAKE_CXX_STANDARD 17)
set(CMAKE_CXX_STANDARD_REQUIRED ON)

# Add Network to the required components
find_package(QT NAMES Qt6 Qt5 REQUIRED COMPONENTS Widgets Network)
find_package(Qt${QT_VERSION_MAJOR} REQUIRED COMPONENTS Widgets Network)

set(PROJECT_SOURCES
    main.cpp
    mainwindow.cpp
    mainwindow.h
    mainwindow.ui
    password_utils.cpp
    password_utils.h
    registerpage.cpp
    registerpage.h
    registerpage.ui
    key_utils.cpp
    key_utils.h
    loginpage.cpp
    loginpage.h
    loginpage.ui
)

if(${QT_VERSION_MAJOR} GREATER_EQUAL 6)
    qt_add_executable(client-404
        MANUAL_FINALIZATION
        ${PROJECT_SOURCES}
        password_utils.h
        password_utils.h
        password_utils.cpp
        resource.qrc
        registerpage.ui
        registerpage.ui
        key_utils.h
        key_utils.cpp
        titlepage.h
        titlepage.cpp
        titlepage.ui
        pages.h
        verifypage.h 
        verifypage.cpp 
        verifypage.ui
        uploadfilepage.h 
        uploadfilepage.cpp 
        uploadfilepage.ui
        constants.h
        encryptionhelper.h
        encryptionhelper.cpp
<<<<<<< HEAD
        mainmenu.h mainmenu.cpp mainmenu.ui
        resetpasswordpage.ui
        resetpasswordpage.h
        resetpasswordpage.cpp
        resetpasswordpage.cpp
=======
        mainmenu.h
        mainmenu.cpp
        mainmenu.ui
        loginsessionmanager.h
        loginsessionmanager.cpp
        fileitemwidget.h
        fileitemwidget.cpp
        viewfilespage.h
        viewfilespage.cpp
        viewfilespage.ui
>>>>>>> 4ac34cc8

    )
else()
    if(ANDROID)
        add_library(client-404 SHARED
            ${PROJECT_SOURCES}
        )
    else()
        add_executable(client-404
            ${PROJECT_SOURCES}
        )
    endif()
endif()

target_include_directories(client-404 PRIVATE "../include")
target_link_directories(client-404 PRIVATE "../lib")
target_link_libraries(client-404 PRIVATE sodium)

# Link both Widgets and Network modules
target_link_libraries(client-404 PRIVATE Qt${QT_VERSION_MAJOR}::Widgets Qt${QT_VERSION_MAJOR}::Network)

# Qt for iOS sets MACOSX_BUNDLE_GUI_IDENTIFIER automatically since Qt 6.1.
# If you are developing for iOS or macOS you should consider setting an
# explicit, fixed bundle identifier manually though.
if(${QT_VERSION} VERSION_LESS 6.1.0)
  set(BUNDLE_ID_OPTION MACOSX_BUNDLE_GUI_IDENTIFIER com.example.client-404)
endif()
set_target_properties(client-404 PROPERTIES
    ${BUNDLE_ID_OPTION}
    MACOSX_BUNDLE_BUNDLE_VERSION ${PROJECT_VERSION}
    MACOSX_BUNDLE_SHORT_VERSION_STRING ${PROJECT_VERSION_MAJOR}.${PROJECT_VERSION_MINOR}
    MACOSX_BUNDLE TRUE
    WIN32_EXECUTABLE TRUE
)

include(GNUInstallDirs)
install(TARGETS client-404
    BUNDLE DESTINATION .
    LIBRARY DESTINATION ${CMAKE_INSTALL_LIBDIR}
    RUNTIME DESTINATION ${CMAKE_INSTALL_BINDIR}
)

if(QT_VERSION_MAJOR EQUAL 6)
    qt_finalize_executable(client-404)
endif()<|MERGE_RESOLUTION|>--- conflicted
+++ resolved
@@ -55,13 +55,9 @@
         constants.h
         encryptionhelper.h
         encryptionhelper.cpp
-<<<<<<< HEAD
-        mainmenu.h mainmenu.cpp mainmenu.ui
         resetpasswordpage.ui
         resetpasswordpage.h
         resetpasswordpage.cpp
-        resetpasswordpage.cpp
-=======
         mainmenu.h
         mainmenu.cpp
         mainmenu.ui
@@ -72,7 +68,7 @@
         viewfilespage.h
         viewfilespage.cpp
         viewfilespage.ui
->>>>>>> 4ac34cc8
+
 
     )
 else()
