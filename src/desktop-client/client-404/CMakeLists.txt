cmake_minimum_required(VERSION 3.5)

project(client-404 VERSION 0.1 LANGUAGES CXX)

set(CMAKE_AUTOUIC ON)
set(CMAKE_AUTOMOC ON)
set(CMAKE_AUTORCC ON)

set(CMAKE_CXX_STANDARD 17)
set(CMAKE_CXX_STANDARD_REQUIRED ON)

# Add Network and Test to the required components
find_package(QT NAMES Qt6 Qt5 REQUIRED COMPONENTS Widgets Network Test)
find_package(Qt${QT_VERSION_MAJOR} REQUIRED COMPONENTS Widgets Network Test)

# Set libsodium paths to local directories
set(SODIUM_INCLUDE_DIR "${CMAKE_SOURCE_DIR}/../include")
set(SODIUM_LIBRARY "${CMAKE_SOURCE_DIR}/../lib/libsodium.dll.a")

# Set source files by category
set(UI_SOURCES
    ui/mainwindow.cpp
    ui/mainwindow.h
    ui/mainwindow.ui
    ui/registerpage.cpp
    ui/registerpage.h
    ui/registerpage.ui
    ui/loginpage.cpp
    ui/loginpage.h
    ui/loginpage.ui
    ui/titlepage.h
    ui/titlepage.cpp
    ui/titlepage.ui
    ui/verifypage.h
    ui/verifypage.cpp
    ui/verifypage.ui
    ui/uploadfilepage.h
    ui/uploadfilepage.cpp
    ui/uploadfilepage.ui
    ui/mainmenu.h
    ui/mainmenu.cpp
    ui/mainmenu.ui
    ui/fileitemwidget.h
    ui/fileitemwidget.cpp
    ui/viewfilespage.h
    ui/viewfilespage.cpp
    ui/viewfilespage.ui
    ui/basepage.h
    ui/basepage.cpp
)

set(CRYPTO_SOURCES
    crypto/key_utils.cpp
    crypto/key_utils.h
    crypto/encryptionhelper.h
    crypto/encryptionhelper.cpp
)

set(UTILS_SOURCES
    utils/password_utils.cpp
    utils/password_utils.h
    utils/securevector.h
    utils/securevector.cpp
    utils/securebufferutils.h
)

set(CORE_SOURCES
    core/loginsessionmanager.h
    core/loginsessionmanager.cpp
)

set(PROJECT_SOURCES
    main.cpp
    pages.h
    constants.h
    ${UI_SOURCES}
    ${CRYPTO_SOURCES}
    ${UTILS_SOURCES}
    ${CORE_SOURCES}
)

# Main application target
if(${QT_VERSION_MAJOR} GREATER_EQUAL 6)
    qt_add_executable(client-404
        MANUAL_FINALIZATION
        ${PROJECT_SOURCES}
        resource.qrc
<<<<<<< HEAD
        registerpage.ui
        registerpage.ui
        key_utils.h
        key_utils.cpp
        titlepage.h
        titlepage.cpp
        titlepage.ui
        pages.h
        verifypage.h 
        verifypage.cpp 
        verifypage.ui
        uploadfilepage.h 
        uploadfilepage.cpp 
        uploadfilepage.ui
        constants.h
        encryptionhelper.h
        encryptionhelper.cpp
        resetpasswordpage.ui
        resetpasswordpage.h
        resetpasswordpage.cpp
        mainmenu.h
        mainmenu.cpp
        mainmenu.ui
        loginsessionmanager.h
        loginsessionmanager.cpp
        fileitemwidget.h
        fileitemwidget.cpp
        viewfilespage.h
        viewfilespage.cpp
        viewfilespage.ui
        basepage.h
        basepage.cpp
        securevector.h
        securevector.cpp
        securebufferutils.h



=======
>>>>>>> df492eab
    )
else()
    if(ANDROID)
        add_library(client-404 SHARED
            ${PROJECT_SOURCES}
        )
    else()
        add_executable(client-404
            ${PROJECT_SOURCES}
        )
    endif()
endif()

# Test source files
set(TEST_SOURCES
    tests/tst_key_utils.cpp
    tests/tst_key_utils.h
)

# Test target
add_executable(tst_key_utils
    ${TEST_SOURCES}
    crypto/key_utils.cpp
    crypto/key_utils.h
    utils/securevector.h
    utils/securevector.cpp
    utils/securebufferutils.h
    crypto/encryptionhelper.h
    crypto/encryptionhelper.cpp
    core/loginsessionmanager.h
    core/loginsessionmanager.cpp
)

# Include directories for the whole project
include_directories(
    ${CMAKE_SOURCE_DIR}
    ${CMAKE_SOURCE_DIR}/ui
    ${CMAKE_SOURCE_DIR}/crypto
    ${CMAKE_SOURCE_DIR}/utils
    ${CMAKE_SOURCE_DIR}/core
    ${SODIUM_INCLUDE_DIR}  # Add libsodium include directory globally
    "${CMAKE_SOURCE_DIR}/../include"  # Also add this explicit path
)

# Link libraries for main application
target_link_libraries(client-404 PRIVATE
    Qt${QT_VERSION_MAJOR}::Widgets
    Qt${QT_VERSION_MAJOR}::Network
    ${SODIUM_LIBRARY}
)

# Link libraries for test target
target_link_libraries(tst_key_utils PRIVATE
    Qt${QT_VERSION_MAJOR}::Core
    Qt${QT_VERSION_MAJOR}::Test
    Qt${QT_VERSION_MAJOR}::Widgets
    ${SODIUM_LIBRARY}
)

# Create source groups for IDE organization
source_group("UI" FILES ${UI_SOURCES})
source_group("Crypto" FILES ${CRYPTO_SOURCES})
source_group("Utils" FILES ${UTILS_SOURCES})
source_group("Core" FILES ${CORE_SOURCES})
source_group("Tests" FILES ${TEST_SOURCES})

# Enable testing
enable_testing()
add_test(NAME key_utils_test COMMAND tst_key_utils)

# Qt for iOS sets MACOSX_BUNDLE_GUI_IDENTIFIER automatically since Qt 6.1.
if(${QT_VERSION} VERSION_LESS 6.1.0)
  set(BUNDLE_ID_OPTION MACOSX_BUNDLE_GUI_IDENTIFIER com.example.client-404)
endif()

set_target_properties(client-404 PROPERTIES
    ${BUNDLE_ID_OPTION}
    MACOSX_BUNDLE_BUNDLE_VERSION ${PROJECT_VERSION}
    MACOSX_BUNDLE_SHORT_VERSION_STRING ${PROJECT_VERSION_MAJOR}.${PROJECT_VERSION_MINOR}
    MACOSX_BUNDLE TRUE
    WIN32_EXECUTABLE TRUE
)

include(GNUInstallDirs)
install(TARGETS client-404
    BUNDLE DESTINATION .
    LIBRARY DESTINATION ${CMAKE_INSTALL_LIBDIR}
    RUNTIME DESTINATION ${CMAKE_INSTALL_BINDIR}
)

if(QT_VERSION_MAJOR EQUAL 6)
    qt_finalize_executable(client-404)
endif()<|MERGE_RESOLUTION|>--- conflicted
+++ resolved
@@ -47,6 +47,9 @@
     ui/viewfilespage.ui
     ui/basepage.h
     ui/basepage.cpp
+    # ui/resetpasswordpage.ui
+    # ui/resetpasswordpage.h
+    # ui/resetpasswordpage.cpp
 )
 
 set(CRYPTO_SOURCES
@@ -85,47 +88,11 @@
         MANUAL_FINALIZATION
         ${PROJECT_SOURCES}
         resource.qrc
-<<<<<<< HEAD
-        registerpage.ui
-        registerpage.ui
-        key_utils.h
-        key_utils.cpp
-        titlepage.h
-        titlepage.cpp
-        titlepage.ui
-        pages.h
-        verifypage.h 
-        verifypage.cpp 
-        verifypage.ui
-        uploadfilepage.h 
-        uploadfilepage.cpp 
-        uploadfilepage.ui
-        constants.h
-        encryptionhelper.h
-        encryptionhelper.cpp
-        resetpasswordpage.ui
         resetpasswordpage.h
         resetpasswordpage.cpp
-        mainmenu.h
-        mainmenu.cpp
-        mainmenu.ui
-        loginsessionmanager.h
-        loginsessionmanager.cpp
-        fileitemwidget.h
-        fileitemwidget.cpp
-        viewfilespage.h
-        viewfilespage.cpp
-        viewfilespage.ui
-        basepage.h
-        basepage.cpp
-        securevector.h
-        securevector.cpp
-        securebufferutils.h
+        resetpasswordpage.ui
 
 
-
-=======
->>>>>>> df492eab
     )
 else()
     if(ANDROID)
