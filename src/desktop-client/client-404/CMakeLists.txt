cmake_minimum_required(VERSION 3.5)

project(client-404 VERSION 0.1 LANGUAGES CXX)

set(CMAKE_AUTOUIC ON)
set(CMAKE_AUTOMOC ON)
set(CMAKE_AUTORCC ON)

set(CMAKE_CXX_STANDARD 17)
set(CMAKE_CXX_STANDARD_REQUIRED ON)

# Add Network to the required components
find_package(QT NAMES Qt6 Qt5 REQUIRED COMPONENTS Widgets Network)
find_package(Qt${QT_VERSION_MAJOR} REQUIRED COMPONENTS Widgets Network)

set(PROJECT_SOURCES
    main.cpp
    mainwindow.cpp
    mainwindow.h
    mainwindow.ui
    password_utils.cpp
    password_utils.h
    registerpage.cpp
    registerpage.h
    registerpage.ui
    key_utils.cpp
    key_utils.h
    loginpage.cpp
    loginpage.h
    loginpage.ui
)

if(${QT_VERSION_MAJOR} GREATER_EQUAL 6)
    qt_add_executable(client-404
        MANUAL_FINALIZATION
        ${PROJECT_SOURCES}
<<<<<<< HEAD
        password_utils.h
        password_utils.h
        password_utils.cpp
        resource.qrc
        registerpage.ui
        registerpage.ui
        key_utils.h
        key_utils.cpp
        titlepage.h titlepage.cpp titlepage.ui




=======
>>>>>>> 60b06573
    )
else()
    if(ANDROID)
        add_library(client-404 SHARED
            ${PROJECT_SOURCES}
        )
    else()
        add_executable(client-404
            ${PROJECT_SOURCES}
        )
    endif()
endif()

target_include_directories(client-404 PRIVATE "../include")
target_link_directories(client-404 PRIVATE "../lib")
target_link_libraries(client-404 PRIVATE sodium)

# Link both Widgets and Network modules
target_link_libraries(client-404 PRIVATE Qt${QT_VERSION_MAJOR}::Widgets Qt${QT_VERSION_MAJOR}::Network)

# Qt for iOS sets MACOSX_BUNDLE_GUI_IDENTIFIER automatically since Qt 6.1.
# If you are developing for iOS or macOS you should consider setting an
# explicit, fixed bundle identifier manually though.
if(${QT_VERSION} VERSION_LESS 6.1.0)
  set(BUNDLE_ID_OPTION MACOSX_BUNDLE_GUI_IDENTIFIER com.example.client-404)
endif()
set_target_properties(client-404 PROPERTIES
    ${BUNDLE_ID_OPTION}
    MACOSX_BUNDLE_BUNDLE_VERSION ${PROJECT_VERSION}
    MACOSX_BUNDLE_SHORT_VERSION_STRING ${PROJECT_VERSION_MAJOR}.${PROJECT_VERSION_MINOR}
    MACOSX_BUNDLE TRUE
    WIN32_EXECUTABLE TRUE
)

include(GNUInstallDirs)
install(TARGETS client-404
    BUNDLE DESTINATION .
    LIBRARY DESTINATION ${CMAKE_INSTALL_LIBDIR}
    RUNTIME DESTINATION ${CMAKE_INSTALL_BINDIR}
)

if(QT_VERSION_MAJOR EQUAL 6)
    qt_finalize_executable(client-404)
endif()<|MERGE_RESOLUTION|>--- conflicted
+++ resolved
@@ -34,7 +34,6 @@
     qt_add_executable(client-404
         MANUAL_FINALIZATION
         ${PROJECT_SOURCES}
-<<<<<<< HEAD
         password_utils.h
         password_utils.h
         password_utils.cpp
@@ -44,12 +43,6 @@
         key_utils.h
         key_utils.cpp
         titlepage.h titlepage.cpp titlepage.ui
-
-
-
-
-=======
->>>>>>> 60b06573
     )
 else()
     if(ANDROID)
