--- conflicted
+++ resolved
@@ -58,18 +58,13 @@
         mainmenu.h
         mainmenu.cpp
         mainmenu.ui
-<<<<<<< HEAD
         loginsessionmanager.h
         loginsessionmanager.cpp
-
-=======
         fileitemwidget.h
         fileitemwidget.cpp
         viewfilespage.h
         viewfilespage.cpp
         viewfilespage.ui
->>>>>>> d3f98c2c
-
 
     )
 else()
