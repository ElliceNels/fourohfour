--- conflicted
+++ resolved
@@ -4,14 +4,12 @@
 using namespace std;
 int main(int argc, char *argv[])
 {
-<<<<<<< HEAD
-=======
+
     // immediately shut down if this fails
     if (sodium_init() < 0) {
         throw runtime_error("Failed to initialize libsodium");
     }
-
->>>>>>> ba9c62d4
+  
     QApplication a(argc, argv);
     MainWindow w;
     w.show();
