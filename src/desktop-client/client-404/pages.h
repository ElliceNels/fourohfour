--- conflicted
+++ resolved
@@ -8,10 +8,7 @@
 constexpr int VerifyPageIndex = 3;
 constexpr int UploadFilePageIndex = 4;
 constexpr int MainMenuIndex = 5;
-<<<<<<< HEAD
-constexpr int ResetPasswordPage = 6;
-=======
 constexpr int ViewFilesPageIndex = 6;
->>>>>>> 4ac34cc8
+constexpr int ResetPasswordPage = 7;
 }
 #endif // PAGES_H