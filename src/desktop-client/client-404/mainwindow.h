#ifndef MAINWINDOW_H
#define MAINWINDOW_H

#include <QMainWindow>
#include <QStackedWidget>
#include "loginpage.h"
#include "registerpage.h"
#include "titlepage.h"
<<<<<<< HEAD
#include "verifypage.h"
=======
#include "uploadfilepage.h"
>>>>>>> fc032405
#include <QFile>
#include <QTextStream>
#include <QFileDialog>
#include <QMessageBox>

QT_BEGIN_NAMESPACE
namespace Ui { class MainWindow; }
QT_END_NAMESPACE

class MainWindow : public QMainWindow
{
    Q_OBJECT

public:
    MainWindow(QWidget *parent = nullptr);
    ~MainWindow();

private slots:

private:
    Ui::MainWindow *ui;
    QStackedWidget *stackedWidget;
    TitlePage *titlePage;
    RegisterPage *registerPage;
    LoginPage *loginPage;
<<<<<<< HEAD
    VerifyPage *verifyPage;
=======
    UploadFilePage *uploadFilePage;
>>>>>>> fc032405
};

#endif // MAINWINDOW_H<|MERGE_RESOLUTION|>--- conflicted
+++ resolved
@@ -6,11 +6,8 @@
 #include "loginpage.h"
 #include "registerpage.h"
 #include "titlepage.h"
-<<<<<<< HEAD
 #include "verifypage.h"
-=======
 #include "uploadfilepage.h"
->>>>>>> fc032405
 #include <QFile>
 #include <QTextStream>
 #include <QFileDialog>
@@ -36,11 +33,8 @@
     TitlePage *titlePage;
     RegisterPage *registerPage;
     LoginPage *loginPage;
-<<<<<<< HEAD
     VerifyPage *verifyPage;
-=======
     UploadFilePage *uploadFilePage;
->>>>>>> fc032405
 };
 
 #endif // MAINWINDOW_H