--- conflicted
+++ resolved
@@ -21,14 +21,11 @@
 private slots:
     void on_logOutButton_clicked();
 
-<<<<<<< HEAD
     void on_resetPasswordButton_clicked();
 
     void on_viewFilesButton_clicked();
 
 
-=======
->>>>>>> 666fe789
 private:
     Ui::MainMenu *ui;
 
@@ -41,6 +38,7 @@
     void goToVerifyPageRequested();
     void goToLoginPageRequested();
     void goToViewFilesPageRequested();
+    void goToResetPasswordRequested();
 
 };
 
