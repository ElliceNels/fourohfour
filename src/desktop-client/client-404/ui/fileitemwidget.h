--- conflicted
+++ resolved
@@ -11,11 +11,8 @@
 #include <QDebug>
 #include "core/loginsessionmanager.h"
 #include "constants.h"
-<<<<<<< HEAD
 #include "utils/securebufferutils.h"  // Added include for SodiumZeroDeleter
-=======
 #include "utils/widget_utils.h"
->>>>>>> 1ce105a2
 
 class FileItemWidget : public QWidget {
     Q_OBJECT
@@ -45,7 +42,6 @@
     QPushButton *deleteButton;
     QPushButton *previewButton;
 
-<<<<<<< HEAD
     // UI helper methods
     QPushButton* createIconButton(const QString& iconPath);
     QLabel* createElidedLabel(const QString &text, int width);
@@ -64,8 +60,5 @@
                    const QByteArray& metadataBytes,
                    SecureVector& decryptedFile);
     void saveDecryptedFile(const SecureVector& decryptedFile);
-=======
-    // Format file size in a human-readable form
-    QString formatFileSize(qint64 bytes) const;
->>>>>>> 1ce105a2
+
 };