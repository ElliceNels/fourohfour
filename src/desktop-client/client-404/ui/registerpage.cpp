--- conflicted
+++ resolved
@@ -164,12 +164,7 @@
  * @param salt The salt used for password hashing.
  * @return true if registration is successful and tokens are saved; false otherwise.
  */
-<<<<<<< HEAD
-bool RegisterPage::sendSignUpRequest(const QString& username, const QString& password, 
-                                    const QString& publicKey, const QString& salt)
-=======
-bool RegisterPage::sendSignUpRequest(const QString& username, const QString& hashedPassword, const QString& publicKey, const QString& salt)
->>>>>>> 1cb20ad3
+bool RegisterPage::sendSignUpRequest(const QString& username, const QString& password,const QString& publicKey, const QString& salt)
 {
 
     // Set base URL for the server
