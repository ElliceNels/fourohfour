#include "registerpage.h"
#include "ui/registerpage.h"
#include "ui/ui_registerpage.h"
#include <QMessageBox>
#include "utils/password_utils.h"
#include <iostream>
#include <QJsonObject>
#include <QJsonDocument>
#include <QNetworkAccessManager>
#include <QNetworkRequest>
#include <QNetworkReply>
#include <qstackedwidget.h>
#include  "crypto/key_utils.h"
#include "constants.h"
#include "core/loginsessionmanager.h"
#include "utils/request_utils.h"

using namespace std;

RegisterPage::RegisterPage(QWidget *parent) :
    BasePage(parent),
    ui(new Ui::RegisterPage)
{
    qDebug() << "Constructing and setting up Register Page";
}

void RegisterPage::preparePage(){
    qDebug() << "Preparing Register Page";
    this->initialisePageUi();    // Will call the derived class implementation
    this->setupConnections();    // Will call the derived class implementation
}

void RegisterPage::initialisePageUi(){
    this->ui->setupUi(this);
    this->ui->passwordLineEdit->setEchoMode(QLineEdit::Password);
    this->ui->confirmPasswordLineEdit->setEchoMode(QLineEdit::Password);
}

void RegisterPage::setupConnections(){
    connect(this->ui->createAccountButton, &QPushButton::clicked, this, &RegisterPage::onCreateAccountClicked);
    connect(this->ui->showPasswordButton, &QPushButton::clicked, this, &RegisterPage::onShowPasswordClicked);
    connect(this->ui->goToLoginButton, &QPushButton::clicked, this, &RegisterPage::goToLoginRequested);
}

void RegisterPage::onCreateAccountClicked()
{
    QString accountName = this->ui->accountNameLineEdit->text();
    QString password = this->ui->passwordLineEdit->text();
    QString confirmPassword = this->ui->confirmPasswordLineEdit->text();
    QSet<QString> dictionaryWords;

    dictionaryWords = loadDictionaryWords("../../common_passwords.txt"); //source: https://work2go.se/en/category/news/

    //Validation checks
    if (password != confirmPassword) {
        QMessageBox::warning(this, "Error", "Passwords do not match!");
        return;
    }
    if (password.length() < 8) {
        QMessageBox::warning(this, "Error", "Password must be at least 8 characters long.");
        return;
    }
    if (password.length() > 64) {
        QMessageBox::warning(this, "Error", "Password must be no more than 64 characters long.");
        return;
    }
    if (accountName.trimmed().isEmpty()) {
        QMessageBox::warning(this, "Error", "Username cannot be empty or only spaces.");
        return;
    }
    if (password.trimmed().isEmpty()) {
        QMessageBox::warning(this, "Error", "Password cannot be empty or only spaces.");
        return;
    }
    if (password.compare(accountName, Qt::CaseInsensitive) == 0) {
        QMessageBox::warning(this, "Error", "Password cannot be the same as your username.");
        return;
    }
    QString normalizedPassword = password.normalized(QString::NormalizationForm_KC);     // Unicode normalization
    if (password != normalizedPassword) {
        QMessageBox::warning(this, "Error", "Your password contains characters that may look different on other devices.");
    }
    if (dictionaryWords.contains(password.toLower())) {
        QMessageBox::warning(this, "Error", "Password is too common or easily guessable.");
        return;
    }
    
    if (RESTRICTED_CHARS_REGEX.match(accountName).hasMatch()) {
        QMessageBox::warning(this, "Error", 
            "Username contains invalid characters. Please use only letters, numbers, underscores, and hyphens.");
        return;
    }

<<<<<<< HEAD
    //Hash password
    string hashed;

    hash_password(password.toStdString(), hashed);
=======



    //Salt generation
    QString salt = generateSalt(crypto_pwhash_SALTBYTES); //16 bytes
    string sSalt =  salt.toStdString();
    QByteArray saltRaw = QByteArray(QByteArray::fromBase64(salt.toUtf8())); // decode to raw bytes
>>>>>>> 198f65ac



    //Generate key pair and save locally
    QString pubKeyBase64, privKeyBase64;
    if (!generateSodiumKeyPair(pubKeyBase64, privKeyBase64)) {
        QMessageBox::critical(this, "Error", "libsodium initialization failed!");
        return;
    }


    unsigned char key[crypto_aead_xchacha20poly1305_ietf_KEYBYTES];

    string sAccountName = accountName.toStdString();
    string sPassword = password.toStdString();
    string pubKey = pubKeyBase64.toStdString();
    string* saltPtr = &sSalt;




    deriveKeyFromPassword(sPassword, reinterpret_cast<const unsigned char*>(saltRaw.constData()), key, sizeof(key));

    saveKeysToJsonFile(this, pubKeyBase64, privKeyBase64, "keys.json");
    encryptAndSaveKey(this, privKeyBase64, key, accountName);


    //Debug prints
    cout << sAccountName << endl;
    cout << "Salt: " << *saltPtr << endl;

    if (sendSignUpRequest(accountName, password, pubKeyBase64, salt)) {
    QMessageBox::information(this, "Success", "Account created and logged in!");
    emit goToMainMenuRequested();
    }
    // Error to be thrown will be caught in the sendSignUpRequest function
}

void RegisterPage::onShowPasswordClicked()
{
    if (this->ui->passwordLineEdit->echoMode() == QLineEdit::Password) {
        this->ui->passwordLineEdit->setEchoMode(QLineEdit::Normal);
        this->ui->confirmPasswordLineEdit->setEchoMode(QLineEdit::Normal);
        this->ui->showPasswordButton->setText("Hide");
    } else {
        this->ui->passwordLineEdit->setEchoMode(QLineEdit::Password);
        this->ui->confirmPasswordLineEdit->setEchoMode(QLineEdit::Password);
        this->ui->showPasswordButton->setText("Show");
    }
}


/**
 * @brief Sends a sign-up request to the server with the provided user credentials and cryptographic data.
 *
 * This method constructs a JSON payload containing the username, password, public key, and salt,
 * then sends it to the server's sign-up endpoint. If the registration is successful, it extracts the
 * access and refresh tokens from the server response and stores them in the LoginSessionManager.
 * In case of failure, it displays an error message to the user.
 *
 * @param username The username to register.
 * @param password The plaintext password of the user.
 * @param publicKey The user's public key for cryptographic operations.
 * @param salt The salt used for password hashing.
 * @return true if registration is successful and tokens are saved; false otherwise.
 */
bool RegisterPage::sendSignUpRequest(const QString& username, const QString& password,const QString& publicKey, const QString& salt)
{

    // Set base URL for the server
    LoginSessionManager::getInstance().setBaseUrl(DEFAULT_BASE_URL.c_str());
    
    // Prepare JSON payload for registration
    QJsonObject requestData;
    requestData["username"] = username;
    requestData["password"] = password;
    requestData["public_key"] = publicKey;
    requestData["salt"] = salt;
    
    // Make the POST request to the sign_up endpoint
    RequestUtils::Response response = LoginSessionManager::getInstance().post(SIGN_UP_ENDPOINT, requestData);
    
    // Check if request was successful
    if (response.success) {
        QJsonObject jsonObj = response.jsonData.object();
        
        // Extract tokens from the response
        QString accessToken = jsonObj["access_token"].toString();
        QString refreshToken = jsonObj["refresh_token"].toString();
        
        // Set tokens in the LoginSessionManager
        LoginSessionManager::getInstance().setTokens(accessToken, refreshToken);
        
        qDebug() << "Registration successful. Tokens saved in session manager.";
        return true;
    } else {
        QMessageBox::critical(this, "Registration Error", QString::fromStdString(response.errorMessage));
        return false;
    }
}


RegisterPage::~RegisterPage()
{
    qDebug() << "Destroying Register Page";
    delete this->ui;
}<|MERGE_RESOLUTION|>--- conflicted
+++ resolved
@@ -91,12 +91,6 @@
         return;
     }
 
-<<<<<<< HEAD
-    //Hash password
-    string hashed;
-
-    hash_password(password.toStdString(), hashed);
-=======
 
 
 
@@ -104,7 +98,6 @@
     QString salt = generateSalt(crypto_pwhash_SALTBYTES); //16 bytes
     string sSalt =  salt.toStdString();
     QByteArray saltRaw = QByteArray(QByteArray::fromBase64(salt.toUtf8())); // decode to raw bytes
->>>>>>> 198f65ac
 
 
 
