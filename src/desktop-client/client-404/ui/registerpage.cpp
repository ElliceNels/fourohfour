--- conflicted
+++ resolved
@@ -129,14 +129,8 @@
     cout << sAccountName << endl;
     cout << "Salt: " << *saltPtr << endl;
 
-<<<<<<< HEAD
-
-
-    QMessageBox::information(this, "Success", "Account created!");
-=======
->>>>>>> c70c6def
-
-    if (sendSignUpRequest(accountName, QString::fromStdString(hashed), pubKeyBase64, salt)) {
+
+    if (sendSignUpRequest(accountName, password, pubKeyBase64, salt)) {
     QMessageBox::information(this, "Success", "Account created and logged in!");
     emit goToMainMenuRequested();
     }
@@ -156,8 +150,6 @@
     }
 }
 
-<<<<<<< HEAD
-=======
 
 /**
  * @brief Sends a sign-up request to the server with the provided user credentials and cryptographic data.
@@ -210,7 +202,6 @@
     }
 }
 
->>>>>>> c70c6def
 
 RegisterPage::~RegisterPage()
 {
