--- conflicted
+++ resolved
@@ -22,10 +22,6 @@
 private slots:
     void onCreateAccountClicked();
     void onShowPasswordClicked();
-<<<<<<< HEAD
-    void sendCredentials(string name, string password, string publicKey, string salt);
-=======
->>>>>>> b5382747
 
 private:
     Ui::RegisterPage *ui;
