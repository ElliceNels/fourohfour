#ifndef CONSTANTS_H
#define CONSTANTS_H

#include <QString>

constexpr qint64 MAX_FILE_SIZE_BYTES = 100 * 1024 * 1024;  // 100 MB in bytes
const QString keysPath = "/encryptedKeys_";
const QString masterKeyPath = "/masterKey_";
const QString binaryExtension = ".bin";
<<<<<<< HEAD
const int MAX_LOGIN_ATTEMPTS = 5;
const int RATE_LIMIT_WINDOW_MS = 300000; // 5 minutes in milliseconds
=======
const double truncationFactor = 0.75;
const int fileNameLabelWidth = 200;
const int fileSizeLabelWidth = 60;
const int fileOwnerLabelWidth = 100;

//source: https://stackoverflow.com/questions/2053335/what-should-be-the-valid-characters-in-usernames
constexpr std::string_view RESTRICTED_CHARS = R"(\/:*?"<>|'%;&=+$#@!~()[]{}., )";

namespace Styles {
const QString CentralWidget = R"(
            background-color: rgb(231, 236, 239);
        )";

const QString FileItem = R"(
            QWidget {
                background-color: #E7ECEF;
                border-bottom: 1px solid #8B8C89;
                padding: 8px;
            }

            QLabel {
                color: #274C77;
                font-weight: bold;
            }

            QPushButton {
                background-color: #6096BA;
                color: white;
                padding: 5px 10px;
                border-radius: 4px;
            }

            QPushButton:hover {
                background-color: #A3CEF1;
            }
        )";
}


>>>>>>> 72b1d0b2

#endif // CONSTANTS_H<|MERGE_RESOLUTION|>--- conflicted
+++ resolved
@@ -7,10 +7,8 @@
 const QString keysPath = "/encryptedKeys_";
 const QString masterKeyPath = "/masterKey_";
 const QString binaryExtension = ".bin";
-<<<<<<< HEAD
 const int MAX_LOGIN_ATTEMPTS = 5;
 const int RATE_LIMIT_WINDOW_MS = 300000; // 5 minutes in milliseconds
-=======
 const double truncationFactor = 0.75;
 const int fileNameLabelWidth = 200;
 const int fileSizeLabelWidth = 60;
@@ -49,7 +47,4 @@
         )";
 }
 
-
->>>>>>> 72b1d0b2
-
 #endif // CONSTANTS_H