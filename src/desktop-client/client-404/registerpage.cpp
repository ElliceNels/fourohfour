--- conflicted
+++ resolved
@@ -162,7 +162,6 @@
     request.setHeader(QNetworkRequest::ContentTypeHeader, "application/json");
 
     QNetworkReply *reply = manager->post(request, jsonData);
-<<<<<<< HEAD
 
     connect(reply, &QNetworkReply::finished, this, [reply]() {
         if (reply->error() == QNetworkReply::NoError) {
@@ -174,7 +173,6 @@
         reply->deleteLater();
     });
 
-=======
 }
 
 
@@ -182,5 +180,4 @@
 {
     qDebug() << "Destroying Register Page";
     delete this->ui;
->>>>>>> 666fe789
 }