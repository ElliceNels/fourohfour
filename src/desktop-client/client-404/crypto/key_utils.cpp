#include "key_utils.h"
#include <qjsondocument.h>
#include <qjsonobject.h>
#include <sodium.h>
#include <QFileDialog>
#include <QFile>
#include <QMessageBox>
#include <QByteArray>
#include <QString>
#include <QCoreApplication>
#include <iostream>
#include <vector>
#include "constants.h"
#include "core/loginsessionmanager.h"
#include "utils/securebufferutils.h"
#include "utils/securevector.h"


using namespace std;

bool generateSodiumKeyPair(QString &publicKeyBase64, QString &privateKeyBase64) {
    // Generate Ed25519 keys instead of Curve25519
    auto ed25519_pk = make_secure_buffer<crypto_sign_PUBLICKEYBYTES>();
    auto ed25519_sk = make_secure_buffer<crypto_sign_SECRETKEYBYTES>();

<<<<<<< HEAD
    auto publicKey = make_secure_buffer<crypto_sign_PUBLICKEYBYTES>();
    auto privateKey = make_secure_buffer<crypto_sign_SECRETKEYBYTES>();
    crypto_sign_ed25519_keypair(publicKey.get(), privateKey.get());


    QByteArray pubKeyArray(reinterpret_cast<char*>(publicKey.get()), crypto_sign_PUBLICKEYBYTES);
    QByteArray privKeyArray(reinterpret_cast<char*>(privateKey.get()), crypto_sign_SECRETKEYBYTES);
=======
    if (crypto_sign_keypair(ed25519_pk.get(), ed25519_sk.get()) != 0) {
        qWarning() << "Failed to generate Ed25519 keypair";
        return false;
    }

    QByteArray pubKeyArray(reinterpret_cast<char*>(ed25519_pk.get()), crypto_sign_PUBLICKEYBYTES);
    QByteArray privKeyArray(reinterpret_cast<char*>(ed25519_sk.get()), crypto_sign_SECRETKEYBYTES);
>>>>>>> 11ff974b

    publicKeyBase64 = pubKeyArray.toBase64();
    privateKeyBase64 = privKeyArray.toBase64();

    return true;
}

bool saveKeysToJsonFile(QWidget *parent, const QString &publicKey, const QString &privateKey, const QString &defaultName) {
    QJsonObject json;

    json["publicKey"] = publicKey;
    json["privateKey"] = privateKey;

    //Function pointer
    bool (*saveFuncPtr)(QWidget*, const QJsonObject&, const QString&) = saveFile;

    return saveFuncPtr(parent, json, defaultName);
}


bool encryptAndSaveKey(QWidget *parent, const QString &privateKey, const unsigned char *derivedKey, QString username) {
    QJsonObject json;
    json["privateKey"] = privateKey;

    QJsonDocument doc(json);
    QByteArray jsonData = doc.toJson();

    shared_ptr<EncryptionHelper> crypto = make_shared<EncryptionHelper>();

    auto key = make_secure_buffer<crypto_aead_xchacha20poly1305_ietf_KEYBYTES>();
    auto nonce = make_secure_buffer<crypto_aead_xchacha20poly1305_ietf_NPUBBYTES>();

    // Generate key and nonce
    crypto->generateKey(key.get(), crypto_aead_xchacha20poly1305_ietf_KEYBYTES);
    crypto->generateNonce(nonce.get(), crypto_aead_xchacha20poly1305_ietf_NPUBBYTES);

    //Encrypt private key file
    SecureVector ciphertext;
    bool success = false;
    try {
        ciphertext = encryptData(jsonData, key.get(), nonce.get(), crypto);
    } catch (const exception &e) {
        QMessageBox::critical(parent, "Encryption Error", e.what());
    }

    // Prepare data: [nonce][ciphertext]
    SecureVector combinedData(crypto_aead_xchacha20poly1305_ietf_NPUBBYTES + ciphertext.size());
    std::copy(nonce.get(), nonce.get() + crypto_aead_xchacha20poly1305_ietf_NPUBBYTES, combinedData.begin());    // Copies the nonce to the start of the buffer
    std::copy(ciphertext.data(), ciphertext.data() + ciphertext.size(),  combinedData.begin() + crypto_aead_xchacha20poly1305_ietf_NPUBBYTES); // Copy the ciphertext to the buffer right after the nonce

    //Save encrypted private key file
    QString fileName = QCoreApplication::applicationDirPath() + keysPath + username + binaryExtension; //encryptedKey_username.bin
    bool (*saveFuncPtr)(const QString&, const SecureVector&) = saveFile; //function pointer
    if (!saveFuncPtr(fileName, combinedData)) {
        cout << "Error saving file" << endl;
        jsonData.fill(0);
        jsonData.clear();
        return false;
    }

    //clear data
    jsonData.fill(0);
    jsonData.clear();


    //Encrypt and save master key
    if(!encryptAndSaveMasterKey(key.get(), crypto_aead_xchacha20poly1305_ietf_KEYBYTES, derivedKey, crypto, username)){
        cout << "Error saving encrypted key file" << endl;
        return false;
    }

    LoginSessionManager::getInstance().setSession(username, key.get(), crypto_aead_xchacha20poly1305_ietf_KEYBYTES);
    return true;
}

bool encryptAndSaveMasterKey(const unsigned char *keyToEncrypt, size_t keyLen, const unsigned char *derivedKey, shared_ptr<EncryptionHelper> crypto, QString username)
{
    // Generate nonce
    auto nonce = make_secure_buffer<crypto_aead_xchacha20poly1305_ietf_NPUBBYTES>();
    crypto->generateNonce(nonce.get(), crypto_aead_xchacha20poly1305_ietf_NPUBBYTES);


    // Encrypt the key
    SecureVector encryptedKey = crypto->encrypt(
        keyToEncrypt,
        keyLen,
        derivedKey,
        nonce.get(),
        nullptr,
        0
        );

    // Prepare data: [nonce][encryptedKey]
    SecureVector combinedData(crypto_aead_xchacha20poly1305_ietf_NPUBBYTES + encryptedKey.size());
    std::copy(nonce.get(), nonce.get() + crypto_aead_xchacha20poly1305_ietf_NPUBBYTES, combinedData.begin());    // Copies the nonce to the start of the buffer
    std::copy(encryptedKey.data(), encryptedKey.data() + encryptedKey.size(), combinedData.begin() + crypto_aead_xchacha20poly1305_ietf_NPUBBYTES);  // Copy the ciphertext to the buffer right after the nonce

    // Save to file
    QString filePath = QCoreApplication::applicationDirPath() + masterKeyPath + username + binaryExtension;//masterKey.bin;
    bool (*saveFuncPtr)(const QString&, const SecureVector&) = saveFile; //function pointer
    bool success = saveFuncPtr(filePath, combinedData);
    return success;
}


SecureVector encryptData(const QByteArray &plaintext, unsigned char *key, unsigned char *nonce, shared_ptr<EncryptionHelper> crypto){

    const unsigned char* plaintext_ptr;
    unsigned long long plaintext_len;
    try {
        plaintext_ptr = reinterpret_cast<const unsigned char*>(plaintext.constData());
        plaintext_len = static_cast<unsigned long long>(plaintext.size());
    } catch (const exception& e) {
        qWarning() << "Exception:" << e.what();
    }

    // Encrypt with no metadata
    return crypto->encrypt(
        plaintext_ptr,
        plaintext_len,
        key,
        nonce,
        nullptr,
        0
        );
}

bool decryptAndReencryptUserFile(const QString& username, const QString& oldPassword, const QString& oldSalt, const QString& newPassword, const QString& newSalt)
{
    shared_ptr<EncryptionHelper> crypto = make_shared<EncryptionHelper>();

    //Read encrypted file
    QString filePath = QCoreApplication::applicationDirPath() + masterKeyPath + username + binaryExtension;
    QFile file(filePath);
    if (!file.open(QIODevice::ReadOnly)) {
        qDebug() << "Failed to open file for reading:" << filePath;
        return false;
    }
    QByteArray encryptedData = file.readAll();
    file.close();

    //Extract nonce and ciphertext
    const int nonceSize = crypto_aead_xchacha20poly1305_ietf_NPUBBYTES;
    QByteArray nonce = encryptedData.left(nonceSize);  // Get nonce from start
    QByteArray ciphertext = encryptedData.mid(nonceSize);  // Get ciphertext after nonce

    //Derive old key
    QByteArray oldSaltRaw = QByteArray::fromBase64(oldSalt.toUtf8());
    unsigned char oldKey[crypto_aead_xchacha20poly1305_ietf_KEYBYTES];
    deriveKeyFromPassword(oldPassword.toStdString(), reinterpret_cast<const unsigned char*>(oldSaltRaw.constData()), oldKey, sizeof(oldKey));

    //Decrypt
    SecureVector decryptedData;
    try {
        decryptedData = crypto->decrypt(
            reinterpret_cast<const unsigned char*>(ciphertext.constData()), ciphertext.size(),
            oldKey,
            reinterpret_cast<const unsigned char*>(nonce.constData()),
            nullptr, // no additional data
            0
            );
    } catch (const std::exception& e) {
        qDebug() << "Decryption failed:" << e.what();
        return false;
    }

    //Derive new key
    QByteArray newSaltRaw = QByteArray::fromBase64(newSalt.toUtf8());
    unsigned char newKey[crypto_aead_xchacha20poly1305_ietf_KEYBYTES];
    deriveKeyFromPassword(newPassword.toStdString(), reinterpret_cast<const unsigned char*>(newSaltRaw.constData()), newKey, sizeof(newKey));

    return encryptAndSaveMasterKey(decryptedData.data(), decryptedData.size(), newKey, crypto, username);



}

bool decryptMasterKey(const QString& username, const QString& password, const QString& salt) {
    shared_ptr<EncryptionHelper> crypto = make_shared<EncryptionHelper>();

    // Read encrypted file
    QString filePath = QCoreApplication::applicationDirPath() + masterKeyPath + username + binaryExtension;
    QFile file(filePath);
    if (!file.open(QIODevice::ReadOnly)) {
        qDebug() << "Failed to open file for reading:" << filePath;
        return false;
    }
    QByteArray encryptedData = file.readAll();
    file.close();

    // Extract nonce and ciphertext
    const int nonceSize = crypto_aead_xchacha20poly1305_ietf_NPUBBYTES;
    QByteArray nonce = encryptedData.left(nonceSize);  // Get nonce from start
    QByteArray ciphertext = encryptedData.mid(nonceSize);  // Get ciphertext after nonce

    // Derive key from password and salt
    QByteArray saltRaw = QByteArray::fromBase64(salt.toUtf8());
    unsigned char derivedKey[crypto_aead_xchacha20poly1305_ietf_KEYBYTES];
    deriveKeyFromPassword(password.toStdString(), reinterpret_cast<const unsigned char*>(saltRaw.constData()), derivedKey, sizeof(derivedKey));

    // Decrypt
    SecureVector decryptedData;
    try {
        decryptedData = crypto->decrypt(
            reinterpret_cast<const unsigned char*>(ciphertext.constData()),
            ciphertext.size(),
            derivedKey,
            reinterpret_cast<const unsigned char*>(nonce.constData()),
            nullptr, // no additional data
            0
            );
    } catch (const std::exception& e) {
        qDebug() << "Decryption failed:" << e.what();
        return false;
    }

    // Set the session with the decrypted master key
    LoginSessionManager::getInstance().setSession(username, decryptedData.data(), decryptedData.size());
    return true;
}

//Function overloading
bool saveFile(const QString &filePath, const SecureVector &data) {
    QFile file(filePath);
    if (file.open(QIODevice::WriteOnly)) {
        file.write(reinterpret_cast<const char*>(data.data()), static_cast<qint64>(data.size()));
        file.close();
        return true;
    }
    return false;
}

bool saveFile(QWidget *parent, const QJsonObject &json, const QString &defaultName) {
    QJsonDocument doc(json);
    QByteArray jsonData = doc.toJson();

    QString fileName = QFileDialog::getSaveFileName(parent, "Save Keys", defaultName, "JSON Files (*.json);;All Files (*)");
    if (!fileName.isEmpty()) {
        QFile file(fileName);
        if (file.open(QIODevice::WriteOnly | QIODevice::Text)) {
            file.write(jsonData);
            file.close();
            return true;
        } else {
            QMessageBox::warning(parent, "Error", "Failed to open file for writing.");
        }
    }
    return false;
}<|MERGE_RESOLUTION|>--- conflicted
+++ resolved
@@ -19,27 +19,13 @@
 using namespace std;
 
 bool generateSodiumKeyPair(QString &publicKeyBase64, QString &privateKeyBase64) {
-    // Generate Ed25519 keys instead of Curve25519
-    auto ed25519_pk = make_secure_buffer<crypto_sign_PUBLICKEYBYTES>();
-    auto ed25519_sk = make_secure_buffer<crypto_sign_SECRETKEYBYTES>();
-
-<<<<<<< HEAD
     auto publicKey = make_secure_buffer<crypto_sign_PUBLICKEYBYTES>();
     auto privateKey = make_secure_buffer<crypto_sign_SECRETKEYBYTES>();
     crypto_sign_ed25519_keypair(publicKey.get(), privateKey.get());
 
-
+    // Use the correct sizes for Ed25519
     QByteArray pubKeyArray(reinterpret_cast<char*>(publicKey.get()), crypto_sign_PUBLICKEYBYTES);
     QByteArray privKeyArray(reinterpret_cast<char*>(privateKey.get()), crypto_sign_SECRETKEYBYTES);
-=======
-    if (crypto_sign_keypair(ed25519_pk.get(), ed25519_sk.get()) != 0) {
-        qWarning() << "Failed to generate Ed25519 keypair";
-        return false;
-    }
-
-    QByteArray pubKeyArray(reinterpret_cast<char*>(ed25519_pk.get()), crypto_sign_PUBLICKEYBYTES);
-    QByteArray privKeyArray(reinterpret_cast<char*>(ed25519_sk.get()), crypto_sign_SECRETKEYBYTES);
->>>>>>> 11ff974b
 
     publicKeyBase64 = pubKeyArray.toBase64();
     privateKeyBase64 = privKeyArray.toBase64();
