--- conflicted
+++ resolved
@@ -207,8 +207,6 @@
 
 }
 
-<<<<<<< HEAD
-=======
 bool decryptMasterKey(const QString& username, const QString& password, const QString& salt) {
     shared_ptr<EncryptionHelper> crypto = make_shared<EncryptionHelper>();
 
@@ -253,7 +251,6 @@
     return true;
 }
 
->>>>>>> 91841b4e
 //Function overloading
 bool saveFile(const QString &filePath, const SecureVector &data) {
     QFile file(filePath);
