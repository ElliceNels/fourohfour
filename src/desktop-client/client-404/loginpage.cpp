#include "loginpage.h"
<<<<<<< HEAD
#include "pages.h"
#include "password_utils.h"
#include "qjsondocument.h"
#include "qjsonobject.h"
=======
>>>>>>> 72b1d0b2
#include "qwidget.h"
#include "ui_loginpage.h"
#include <iostream>
#include <qstackedwidget.h>
#include "pages.h"
#include <QMessageBox>
#include "password_utils.h"
#include <iostream>
#include <QJsonObject>
#include <QJsonDocument>
#include <QNetworkAccessManager>
#include <QNetworkRequest>
#include <QNetworkReply>
#include <qstackedwidget.h>
#include <QHostInfo>
#include "constants.h"
using namespace std;

LoginPage::LoginPage(QWidget *parent) :
    BasePage(parent),
    ui(new Ui::LoginPage)
{
    qDebug() << "Constructing and setting up Login Page";
}

void LoginPage::preparePage(){
    qDebug() << "Preparing Login Page";
    this->initialisePageUi();    // Will call the derived class implementation
    this->setupConnections();    // Will call the derived class implementation
}

void LoginPage::initialisePageUi(){
    this->ui->setupUi(this);
    this->ui->passwordLineEdit->setEchoMode(QLineEdit::Password);
}

void LoginPage::setupConnections(){
    connect(this->ui->loginButton, &QPushButton::clicked, this, &LoginPage::onLoginButtonClicked);
    connect(this->ui->goToRegisterButton, &QPushButton::clicked, this, &LoginPage::goToRegisterRequested);
    connect(this->ui->showPasswordButton, &QPushButton::clicked, this, &LoginPage::onShowPasswordClicked);
}

void LoginPage::onLoginButtonClicked()
{
    QString username = this->ui->usernameLineEdit->text();
    QString password = this->ui->passwordLineEdit->text();

<<<<<<< HEAD
    // Check rate limiting
    QString clientIP = getClientIP();
    if (isRateLimited(clientIP)) {
        QMessageBox::warning(this, "Rate Limited",
                             "Too many login attempts. Please try again in 5 minutes.");
        return;
    }
    recordLoginAttempt(clientIP);

    string sUsername = username.toStdString();
    string sPassword = password.toStdString();

    //Debug prints
    cout << "Username: " << sUsername << endl;
    cout << "Password: " << sPassword << endl;

    string hashed;

    hash_password(password.toStdString(), hashed);

    sendCredentials(sUsername, hashed);
=======
    // Debug prints
    cout << "Username: " << username.toStdString() << endl;
    cout << "Password: " << password.toStdString() << endl;

    // Uncomment when we can query password from the server
    // cout << "Password verification: " << verify_password(hashed, secondPassword) << endl;
>>>>>>> 72b1d0b2

    // Switch to main menu after login
    emit this->goToMainMenuRequested();
}

void LoginPage::onShowPasswordClicked()
{
    if (this->ui->passwordLineEdit->echoMode() == QLineEdit::Password) {
        this->ui->passwordLineEdit->setEchoMode(QLineEdit::Normal);
        this->ui->showPasswordButton->setText("Hide");
    } else {
        this->ui->passwordLineEdit->setEchoMode(QLineEdit::Password);
        this->ui->showPasswordButton->setText("Show");
    }
}

<<<<<<< HEAD
void LoginPage::sendCredentials(string name, string password)
{
    QJsonObject json;
    json["username"] = QString::fromStdString(name);
    json["hashed_password"] = QString::fromStdString(password);

    QJsonDocument doc(json);
    QByteArray jsonData = doc.toJson();

    QNetworkAccessManager *manager = new QNetworkAccessManager(this);
    QNetworkRequest request(QUrl("http://gobbler.info:4004/login"));
    request.setHeader(QNetworkRequest::ContentTypeHeader, "application/json");

    QNetworkReply *reply = manager->post(request, jsonData);

    connect(reply, &QNetworkReply::finished, this, [reply]() {
        if (reply->error() == QNetworkReply::NoError) {
            QByteArray response = reply->readAll();
            cout << response.toStdString() << endl;
        } else {
            cout << "error: " << reply->errorString().toStdString() << endl;
        }
        reply->deleteLater();
    });

}

bool LoginPage::isRateLimited(const QString& ip)
{
    if (!loginAttempts.contains(ip)) {
        return false;
    }

    QList<QDateTime>& attempts = loginAttempts[ip];
    QDateTime now = QDateTime::currentDateTime();

    QDateTime* startPtr = attempts.data(); //relationship between arrays and pointers
    QDateTime* endPtr = startPtr + attempts.size();
    QDateTime* currentPtr = startPtr;

    // Move startPtr forward for each old element we want to discard using pointer arithmetic
    while (currentPtr < endPtr) {
        if (currentPtr->msecsTo(now) > RATE_LIMIT_WINDOW_MS) {
            //Old attempt, move startPtr forward
            startPtr++;
        }
        currentPtr++;
    }

    // Resize the list to only keep elements from startPtr onwards
    attempts.resize(endPtr - startPtr);

    // Debug print
    cout << "attempts size:" << attempts.size() << endl;

    return attempts.size() >= MAX_LOGIN_ATTEMPTS;
}
void LoginPage::recordLoginAttempt(const QString& ip)
{
    if (!loginAttempts.contains(ip)) {
        loginAttempts[ip] = QList<QDateTime>();
    }
    loginAttempts[ip].append(QDateTime::currentDateTime());
    cout << "made attempt record" << endl;
}

QString LoginPage::getClientIP()
{
    cout << "returned hostname" << endl;
    return QHostInfo::localHostName();
=======
LoginPage::~LoginPage()
{
    qDebug() << "Destroying Login Page";
    delete this->ui;
>>>>>>> 72b1d0b2
}<|MERGE_RESOLUTION|>--- conflicted
+++ resolved
@@ -1,16 +1,12 @@
 #include "loginpage.h"
-<<<<<<< HEAD
 #include "pages.h"
 #include "password_utils.h"
 #include "qjsondocument.h"
 #include "qjsonobject.h"
-=======
->>>>>>> 72b1d0b2
 #include "qwidget.h"
 #include "ui_loginpage.h"
 #include <iostream>
 #include <qstackedwidget.h>
-#include "pages.h"
 #include <QMessageBox>
 #include "password_utils.h"
 #include <iostream>
@@ -53,12 +49,10 @@
     QString username = this->ui->usernameLineEdit->text();
     QString password = this->ui->passwordLineEdit->text();
 
-<<<<<<< HEAD
     // Check rate limiting
     QString clientIP = getClientIP();
     if (isRateLimited(clientIP)) {
-        QMessageBox::warning(this, "Rate Limited",
-                             "Too many login attempts. Please try again in 5 minutes.");
+        QMessageBox::warning(this, "Rate Limited", "Too many login attempts. Please try again in 5 minutes.");
         return;
     }
     recordLoginAttempt(clientIP);
@@ -75,14 +69,13 @@
     hash_password(password.toStdString(), hashed);
 
     sendCredentials(sUsername, hashed);
-=======
+
     // Debug prints
     cout << "Username: " << username.toStdString() << endl;
     cout << "Password: " << password.toStdString() << endl;
 
     // Uncomment when we can query password from the server
     // cout << "Password verification: " << verify_password(hashed, secondPassword) << endl;
->>>>>>> 72b1d0b2
 
     // Switch to main menu after login
     emit this->goToMainMenuRequested();
@@ -99,7 +92,6 @@
     }
 }
 
-<<<<<<< HEAD
 void LoginPage::sendCredentials(string name, string password)
 {
     QJsonObject json;
@@ -170,10 +162,11 @@
 {
     cout << "returned hostname" << endl;
     return QHostInfo::localHostName();
-=======
+}
+
 LoginPage::~LoginPage()
 {
     qDebug() << "Destroying Login Page";
     delete this->ui;
->>>>>>> 72b1d0b2
+
 }