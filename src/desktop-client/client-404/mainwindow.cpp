--- conflicted
+++ resolved
@@ -11,48 +11,6 @@
     : QMainWindow(parent)
     , ui(new Ui::MainWindow)
 {
-<<<<<<< HEAD
-    ui->setupUi(this);
-
-    stackedWidget = new QStackedWidget(this);
-    stackedWidget->setStyleSheet(Styles::CentralWidget);
-
-   
-    titlePage = new TitlePage(this);
-    registerPage = new RegisterPage(this);
-    loginPage = new LoginPage(this);
-    verifyPage = new VerifyPage(this);
-    uploadFilePage = new UploadFilePage(this);
-    mainMenu = new MainMenu(this);
-    viewFilesPage = new ViewFilesPage(this);
-
-    // stackedWidget->addWidget(titlePage);
-    // stackedWidget->addWidget(registerPage);
-    // stackedWidget->addWidget(loginPage);
-    // stackedWidget->addWidget(verifyPage);
-    // stackedWidget->addWidget(uploadFilePage);
-    // stackedWidget->addWidget(mainMenu);
-    // stackedWidget->addWidget(viewFilesPage);
-    *stackedWidget + titlePage;
-    *stackedWidget + registerPage;
-    *stackedWidget + loginPage;
-    *stackedWidget + verifyPage;
-    *stackedWidget + uploadFilePage;
-    *stackedWidget + mainMenu;
-    *stackedWidget + viewFilesPage;
-      
-    connect(loginPage, &LoginPage::goToRegisterRequested, this, [this]() {
-        stackedWidget->setCurrentIndex(Pages::RegisterPageIndex);
-    });
-
-    connect(registerPage, &RegisterPage::goToLoginRequested, this, [this]() {
-        stackedWidget->setCurrentIndex(Pages::LoginPageIndex);
-    });
-
-    setCentralWidget(stackedWidget);
-
-    stackedWidget->setCurrentIndex(Pages::TitlePageIndex); // Show title page
-=======
     this->ui->setupUi(this);
 
     this->stackedWidget = new QStackedWidget(this);
@@ -68,6 +26,7 @@
      * basepage.h:22:18: unimplemented pure virtual method 'setupConnections' in 'BasePage'
     */
 
+
     // Demonstrate Runtime polymorphism by creating pages as BasePages first
     this->titlePage = this->createAndAddPage<TitlePage>(this, this->stackedWidget);
     this->registerPage = this->createAndAddPage<RegisterPage>(this, this->stackedWidget);
@@ -77,13 +36,15 @@
     this->mainMenu = this->createAndAddPage<MainMenu>(this, this->stackedWidget);
     this->viewFilesPage = this->createAndAddPage<ViewFilesPage>(this, this->stackedWidget);
 
-    this->stackedWidget->addWidget(this->titlePage);
-    this->stackedWidget->addWidget(this->registerPage);
-    this->stackedWidget->addWidget(this->loginPage);
-    this->stackedWidget->addWidget(this->verifyPage);
-    this->stackedWidget->addWidget(this->uploadFilePage);
-    this->stackedWidget->addWidget(this->mainMenu);
-    this->stackedWidget->addWidget(this->viewFilesPage);
+    //Operator overloading
+    *stackedWidget + titlePage;
+    *stackedWidget + registerPage;
+    *stackedWidget + loginPage;
+    *stackedWidget + verifyPage;
+    *stackedWidget + uploadFilePage;
+    *stackedWidget + mainMenu;
+    *stackedWidget + viewFilesPage;
+
 
     // Title page navigation
     this->connectPageNavigation(this->titlePage, &TitlePage::goToRegisterRequested, Pages::RegisterPageIndex);
@@ -107,7 +68,6 @@
     this->connectPageNavigation(this->mainMenu, &MainMenu::goToViewFilesPageRequested, Pages::ViewFilesPageIndex);
 
     this->setCentralWidget(this->stackedWidget);
->>>>>>> d3c19fa7
 
     this->stackedWidget->setCurrentIndex(Pages::TitlePageIndex); // Show title page
 }
