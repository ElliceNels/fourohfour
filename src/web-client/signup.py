import os
import unicodedata
from key_utils import generate_sodium_keypair, encrypt_and_save_key, derive_key_from_password, generate_salt, decode_salt
from session_manager import LoginSessionManager
from constants import SIGN_UP_ENDPOINT, ADD_OTPK_ENDPOINT
from exceptions import UsernameAlreadyExistsError, ServerError
import logging

logger = logging.getLogger(__name__)

RESTRICTED_CHARS = set('!@#$%^&*()+=[]{}|\\;:\'",<>/?`~')  

def load_dictionary_words(filepath):
    with open(filepath, encoding='utf-8') as f:
        return set(line.strip().lower() for line in f if line.strip())

def validate_registration(account_name, password, confirm_password, old_password = None):
    common_pw_path = os.path.join(os.path.dirname(__file__), 'common_passwords.txt')
    dictionary_words = load_dictionary_words(common_pw_path)

    if password != confirm_password:
        return False, "Passwords do not match!"
    if old_password is not None:
        if password == old_password:
            return False, "Old password is same as old one!"
    if len(password) < 8:
        return False, "Password must be at least 8 characters long."
    if len(password) > 64:
        return False, "Password must be no more than 64 characters long."
    if not account_name.strip():
        return False, "Username cannot be empty or only spaces."
    if not password.strip():
        return False, "Password cannot be empty or only spaces."
    if password.lower() == account_name.lower():
        return False, "Password cannot be the same as your username."
    if password != unicodedata.normalize('NFKC', password):
        return False, "Your password contains characters that may look different on other devices."
    if password.lower() in dictionary_words:
        return False, "Password is too common or easily guessable."
    if any(char in RESTRICTED_CHARS for char in account_name):
        return False, "Username contains invalid characters. Please use only letters, numbers, underscores, and hyphens."

    return True, "Credentials are valid"

def manage_registration(account_name, password):
    try:
        #Generate keypair
        try:
            pub_b64, priv_b64 = generate_sodium_keypair()
        except Exception as e:
            return False, f"Failed to generate keypair: {str(e)}"

        #Generate and decode salt
        try:
            salt = generate_salt()
            raw_salt = decode_salt(salt)
        except Exception as e:
            return False, f"Failed to generate or decode salt: {str(e)}"
        
        #Derive key from password
        try:
            derived_key = derive_key_from_password(password, raw_salt)
        except Exception as e:
            return False, f"Failed to derive key from password: {str(e)}"

        # --- X3DH Key Generation and Storage ---

        # Encrypt and save private key
        try:
            encrypt_and_save_key(priv_b64, derived_key, account_name)
        except Exception as e:
            return False, f"Failed to encrypt and save key: {str(e)}"
<<<<<<< HEAD
=======
        
        # Generate signed pre-key and one-time pre-keys
        try:
            from utils import file_sharing
            # Generate and store signed pre-key
            signed_pre_key = file_sharing.generate_signed_pre_key(priv_b64)
            spk_pub, _, spk_signature = signed_pre_key
            # Generate and store one-time pre-keys
            one_time_pre_keys = file_sharing.generate_one_time_pre_key_pairs(account_name, count=50)
        except Exception as e:
            return False, f"Failed to generate/locally store SXDH keys: {str(e)}"

        #Send data to server
        try:
            register_user(account_name, password, pub_b64, salt, spk_pub, spk_signature)
        except Exception as e:
            print(f"Unexpected error during server registration: {str(e)}")
            return False, str(e)
        try:
            response = LoginSessionManager.getInstance().post(url=ADD_OTPK_ENDPOINT, data={"otpks": one_time_pre_keys})
            if response.status_code != 201:
                raise ServerError()
        except Exception as e:
            logger.warning(f"Failed to add one-time pre-keys to server{str(e)}")
            return False, f"Failed to add one-time pre-keys to server: {str(e)}"


        #Save public key
        try:
            save_keys_to_json_file(pub_b64, priv_b64)
            return True, "Registration completed successfully"
        except Exception as e:
            return False, f"Failed to save keys to file: {str(e)}"
>>>>>>> 9c750776

        return True, "Registration successful"
    
    except Exception as e:
        # Catch any unexpected errors
        return False, f"Unexpected error during registration: {str(e)}"
    

def register_user(username, password, public_key, salt, spk, spk_signature):
    data = {
        "username": username,
        "password": password,
        "public_key": public_key,
        "spk": spk,
        "spk_signature": spk_signature,
        "salt": salt
    }
    
    response = LoginSessionManager.getInstance().post(SIGN_UP_ENDPOINT, data)
    
    # Parse response data
    response_data = response.json()
    print(f"Server response: {response_data}")
    
    # Check for tokens
    access_token = response_data.get("access_token")
    refresh_token = response_data.get("refresh_token")
    
    if access_token and refresh_token:
        LoginSessionManager.getInstance().setTokens(access_token, refresh_token)
        LoginSessionManager.getInstance().setUsername(username)
        return True
    
    print("Missing tokens in response")
    return False



<|MERGE_RESOLUTION|>--- conflicted
+++ resolved
@@ -70,8 +70,7 @@
             encrypt_and_save_key(priv_b64, derived_key, account_name)
         except Exception as e:
             return False, f"Failed to encrypt and save key: {str(e)}"
-<<<<<<< HEAD
-=======
+
         
         # Generate signed pre-key and one-time pre-keys
         try:
@@ -98,14 +97,6 @@
             logger.warning(f"Failed to add one-time pre-keys to server{str(e)}")
             return False, f"Failed to add one-time pre-keys to server: {str(e)}"
 
-
-        #Save public key
-        try:
-            save_keys_to_json_file(pub_b64, priv_b64)
-            return True, "Registration completed successfully"
-        except Exception as e:
-            return False, f"Failed to save keys to file: {str(e)}"
->>>>>>> 9c750776
 
         return True, "Registration successful"
     
