<!DOCTYPE html>
<html lang="en">
<head>
    <meta charset="UTF-8">
    <meta name="viewport" content="width=device-width, initial-scale=1.0">
    <title>Create Account - fourohfour Files</title>
    <link rel="stylesheet" href="{{ url_for('static', filename='style.css') }}">
    <script>
<<<<<<< HEAD
        function toggleBothPasswords() {
            var pwd1 = document.getElementById('password');
            var pwd2 = document.getElementById('confirm_password');
            var btn = document.getElementById('show-btn');
            var show = pwd1.type === 'password';
            pwd1.type = show ? 'text' : 'password';
            pwd2.type = show ? 'text' : 'password';
            btn.textContent = show ? 'Hide' : 'Show';
=======
        function togglePassword() {
            const pwd = document.getElementById('password');
            const confirm = document.getElementById('confirm_password');
            const btn = document.getElementById('show-btn');
            
            if (pwd.type === 'password') {
                pwd.type = 'text';
                confirm.type = 'text';
                btn.textContent = 'Hide';
            } else {
                pwd.type = 'password';
                confirm.type = 'password';
                btn.textContent = 'Show';
            }
>>>>>>> 829f127b
        }
    </script>
</head>
<body>
    <div class="header">
        <div class="header-left">
            <span class="logo-primary">fourohfour</span>
            <span class="logo-secondary">Files</span>
        </div>
    </div>
    <div class="center-viewport">
        <div class="hero">
            <h1 class="hero-title">
                <span class="hero-primary">Create</span> <span class="hero-secondary">Account</span>
            </h1>
            <p class="hero-subtitle">Join fourohfour Files today</p>
        </div>

        <!-- Flash messages for validation errors/success -->
        {% with messages = get_flashed_messages(with_categories=true) %}
          {% if messages %}
            <div class="flash-messages">
              {% for category, message in messages %}
                <div class="flash {{ category }}">{{ message }}</div>
              {% endfor %}
            </div>
          {% endif %}
        {% endwith %}

        <form class="signup-form" method="POST" action="/signup">
            <div class="form-group">
                <label for="username" class="form-label">Account Name</label>
                <input id="username" name="username" type="text" required autocomplete="username">
            </div>
            <div class="form-group">
                <label for="password" class="form-label">Password</label>
                <input id="password" name="password" type="password" required autocomplete="new-password">
            </div>
            <div class="form-group">
                <label for="confirm_password" class="form-label">Confirm Password</label>
                <input id="confirm_password" name="confirm_password" type="password" required autocomplete="new-password">
            </div>
<<<<<<< HEAD
            <div class="password-row" style="margin-bottom: 16px;">
                <button type="button" id="show-btn" class="btn show-btn" onclick="toggleBothPasswords()">Show</button>
=======
            <div style="margin-bottom: 8px;">
                <button type="button" id="show-btn" class="btn show-btn" onclick="togglePassword()">Show</button>
>>>>>>> 829f127b
            </div>
            <div class="password-hint">
                We recommend for your password to be at least 15 characters. Your password should also be unique and difficult to guess.
            </div>
            <button type="submit" class="btn big-btn signup-btn">Create Account</button>
        </form>
        <div class="form-footer">
            Already have an account?
            <a href="{{ url_for('login') }}">Log in to account</a>
        </div>
    </div>
</body>
</html><|MERGE_RESOLUTION|>--- conflicted
+++ resolved
@@ -6,16 +6,6 @@
     <title>Create Account - fourohfour Files</title>
     <link rel="stylesheet" href="{{ url_for('static', filename='style.css') }}">
     <script>
-<<<<<<< HEAD
-        function toggleBothPasswords() {
-            var pwd1 = document.getElementById('password');
-            var pwd2 = document.getElementById('confirm_password');
-            var btn = document.getElementById('show-btn');
-            var show = pwd1.type === 'password';
-            pwd1.type = show ? 'text' : 'password';
-            pwd2.type = show ? 'text' : 'password';
-            btn.textContent = show ? 'Hide' : 'Show';
-=======
         function togglePassword() {
             const pwd = document.getElementById('password');
             const confirm = document.getElementById('confirm_password');
@@ -30,7 +20,6 @@
                 confirm.type = 'password';
                 btn.textContent = 'Show';
             }
->>>>>>> 829f127b
         }
     </script>
 </head>
@@ -73,13 +62,8 @@
                 <label for="confirm_password" class="form-label">Confirm Password</label>
                 <input id="confirm_password" name="confirm_password" type="password" required autocomplete="new-password">
             </div>
-<<<<<<< HEAD
-            <div class="password-row" style="margin-bottom: 16px;">
-                <button type="button" id="show-btn" class="btn show-btn" onclick="toggleBothPasswords()">Show</button>
-=======
             <div style="margin-bottom: 8px;">
                 <button type="button" id="show-btn" class="btn show-btn" onclick="togglePassword()">Show</button>
->>>>>>> 829f127b
             </div>
             <div class="password-hint">
                 We recommend for your password to be at least 15 characters. Your password should also be unique and difficult to guess.
