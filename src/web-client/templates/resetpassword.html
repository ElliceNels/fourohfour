<!DOCTYPE html>
<html lang="en">
<head>
    <meta charset="UTF-8">
    <title>Reset Password</title>
    <link rel="stylesheet" href="{{ url_for('static', filename='style.css') }}">
<<<<<<< HEAD
    <script>
        function togglePassword() {
            const oldPwd = document.getElementById('old_password');
            const newPwd = document.getElementById('new_password');
            const confirm = document.getElementById('confirm_password');
            const btn = document.getElementById('show-btn');
            
            if (oldPwd.type === 'password') {
                oldPwd.type = 'text';
                newPwd.type = 'text';
                confirm.type = 'text';
                btn.textContent = 'Hide';
            } else {
                oldPwd.type = 'password';
                newPwd.type = 'password';
                confirm.type = 'password';
                btn.textContent = 'Show';
            }
        }

        function showResetProgressAndDisableBtn() {
            var btn = document.getElementById('update-password-btn');
            btn.disabled = true;
            btn.textContent = 'Updating password...';
        }

        document.addEventListener('DOMContentLoaded', function() {
            var form = document.getElementById('reset-form');
            if (form) {
                form.addEventListener('submit', showResetProgressAndDisableBtn);
            }
        });
    </script>
=======
    <script src="{{ url_for('static', filename='js/resetpassword.js') }}"></script>
>>>>>>> a33a3be2
</head>
<body>
    <div class="header">
        <div class="header-left">
            <span class="logo-primary">fourohfour</span>
            <span class="logo-secondary">Files</span>
        </div>
        <div class="header-actions">
            <a href="{{ url_for('main_menu') }}" class="btn back-btn">Back</a>
        </div>
    </div>
    <div class="center-viewport">
        <div class="reset-container">
            <div class="hero">
                <span class="hero-title">
                    <span class="hero-primary">Reset</span> <span class="hero-secondary">Password</span>
                </span>
                <div class="hero-subtitle">
                    We recommend using a password that is at least 15 characters long and unique.
                </div>
            </div>

            <!-- Flash messages for validation errors/success -->
            {% with messages = get_flashed_messages(with_categories=true) %}
              {% if messages %}
                <div class="flash-messages">
                  {% for category, message in messages %}
                    <div class="flash {{ category }}">{{ message }}</div>
                  {% endfor %}
                </div>
              {% endif %}
            {% endwith %}

            <form class="reset-form-main" method="post" action="{{ url_for('reset_password') }}" id="reset-form">
                <div class="form-group">
                    <label class="form-label" for="old_password">Old Password</label>
                    <input class="password-input" type="password" id="old_password" name="old_password" required>
                </div>
                <div class="form-group">
                    <label class="form-label" for="new_password">New Password</label>
                    <input class="password-input" type="password" id="new_password" name="new_password" required>
                </div>
                <div class="form-group">
                    <label class="form-label" for="confirm_password">Confirm New Password</label>
                    <input class="password-input" type="password" id="confirm_password" name="confirm_password" required>
                </div>
                <div style="margin-bottom: 8px;">
                    <button type="button" id="show-btn" class="btn show-btn" onclick="togglePassword()">Show</button>
                </div>
                <button type="submit" class="btn big-btn" style="margin-top: 24px;" id="update-password-btn">Update Password</button>
            </form>
        </div>
    </div>
</body>
</html><|MERGE_RESOLUTION|>--- conflicted
+++ resolved
@@ -4,43 +4,7 @@
     <meta charset="UTF-8">
     <title>Reset Password</title>
     <link rel="stylesheet" href="{{ url_for('static', filename='style.css') }}">
-<<<<<<< HEAD
-    <script>
-        function togglePassword() {
-            const oldPwd = document.getElementById('old_password');
-            const newPwd = document.getElementById('new_password');
-            const confirm = document.getElementById('confirm_password');
-            const btn = document.getElementById('show-btn');
-            
-            if (oldPwd.type === 'password') {
-                oldPwd.type = 'text';
-                newPwd.type = 'text';
-                confirm.type = 'text';
-                btn.textContent = 'Hide';
-            } else {
-                oldPwd.type = 'password';
-                newPwd.type = 'password';
-                confirm.type = 'password';
-                btn.textContent = 'Show';
-            }
-        }
-
-        function showResetProgressAndDisableBtn() {
-            var btn = document.getElementById('update-password-btn');
-            btn.disabled = true;
-            btn.textContent = 'Updating password...';
-        }
-
-        document.addEventListener('DOMContentLoaded', function() {
-            var form = document.getElementById('reset-form');
-            if (form) {
-                form.addEventListener('submit', showResetProgressAndDisableBtn);
-            }
-        });
-    </script>
-=======
     <script src="{{ url_for('static', filename='js/resetpassword.js') }}"></script>
->>>>>>> a33a3be2
 </head>
 <body>
     <div class="header">
