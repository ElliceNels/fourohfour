<<<<<<< HEAD
from flask import Flask, render_template, request, redirect, flash, url_for
from signup import validate_registration, manage_registration
=======
from flask import Flask, render_template, request, redirect, flash, url_for, session
from signup import validate_registration
>>>>>>> d8d58abb

app = Flask(__name__)
app.secret_key = 'your_secret_key'

@app.route('/')
def title_page():
    return render_template('title.html')

@app.route('/signup', methods=['GET', 'POST'])
def signup():
    if request.method == 'POST':
        account_name = request.form['username']
        password = request.form['password']
        confirm_password = request.form['confirm_password']

        valid, message = validate_registration(account_name, password, confirm_password)
        if not valid:
            flash(message, "error")
        else:
            manage_registration(account_name, password)
            flash(message, "success")
            return redirect(url_for('login'))
    

    return render_template('signup.html')

@app.route('/login', methods=['GET', 'POST'])
def login():
    if request.method == 'POST':
        return redirect(url_for('main_menu'))
    return render_template('login.html')

@app.route('/mainmenu')
def main_menu():
    return render_template('mainmenu.html')

@app.route('/logout')
def logout():
    session.clear()
    return redirect(url_for('login'))

@app.route('/upload_file')
def upload_file():
    return "Upload File Page"

@app.route('/view_files')
def view_files():
    return "View Files Page"

@app.route('/verify_user')
def verify_user():
    return "Verify User Page"

@app.route('/reset_password', methods=['GET', 'POST'])
def reset_password():
    if request.method == 'POST':
        pass
    return render_template('resetpassword.html')

if __name__ == '__main__':
    app.run(debug=True)<|MERGE_RESOLUTION|>--- conflicted
+++ resolved
@@ -1,10 +1,5 @@
-<<<<<<< HEAD
-from flask import Flask, render_template, request, redirect, flash, url_for
+from flask import Flask, render_template, request, redirect, flash, url_for, session
 from signup import validate_registration, manage_registration
-=======
-from flask import Flask, render_template, request, redirect, flash, url_for, session
-from signup import validate_registration
->>>>>>> d8d58abb
 
 app = Flask(__name__)
 app.secret_key = 'your_secret_key'
